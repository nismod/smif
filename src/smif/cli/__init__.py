--- conflicted
+++ resolved
@@ -170,7 +170,6 @@
 def list_missing_results(args):
     """List the missing results for a specified model run.
     """
-
     store = _get_store(args)
     expected = store.canonical_expected_results(args.model_run)
     missing = store.canonical_missing_results(args.model_run)
@@ -203,7 +202,7 @@
                 res_str = ', '.join([str(t) for t in ts])
                 print('{} {}'.format(base_str, res_str))
 
-<<<<<<< HEAD
+
 def prepare_convert(args):
     src_store = _get_store(args)
     if isinstance(src_store.data_store, CSVDataStore):
@@ -234,16 +233,16 @@
     # Convert initial conditions, default parameter and interventions data
     # for sector models in sos model
     for sector_model_name in sos_model['sector_models']:
-        src_store.convert_model_parameter_default_data(sector_model_name, tgt_store, args.noclobber)
+        src_store.convert_model_parameter_default_data(
+            sector_model_name, tgt_store, args.noclobber)
         src_store.convert_interventions_data(sector_model_name, tgt_store, args.noclobber)
         src_store.convert_initial_conditions_data(sector_model_name, tgt_store, args.noclobber)
-        
-=======
+
 
 def prepare_scenario(args):
-    """ Update scenario configuration file to include multiple scenario
-        variants.
-        The initial scenario configuration file is overwritten.
+    """Update scenario configuration file to include multiple scenario variants.
+
+    The initial scenario configuration file is overwritten.
     """
     # Read template scenario using the Store class
     store = _get_store(args)
@@ -253,8 +252,7 @@
 
 
 def prepare_model_runs(args):
-    """
-    Generate multiple model runs according to a model run file referencing a scenario
+    """Generate multiple model runs according to a model run file referencing a scenario
     with multiple variants.
     """
     # Read model run and scenario using the Store class
@@ -288,7 +286,6 @@
                              var_start, var_end)
 
 
->>>>>>> de6cf9fd
 def run_model_runs(args):
     """Run the model runs as requested. Check if results exist and asks
     user for permission to overwrite
@@ -447,7 +444,6 @@
     )
 
     # PREPARE
-<<<<<<< HEAD
     parser_convert = subparsers.add_parser(
         'prepare-convert', help='Convert data from one format to another',
         parents=[parent_parser])
@@ -457,7 +453,7 @@
     parser_convert.add_argument(
         '-nc', '--noclobber',
         help='Do not convert existing data files', action='store_true')
-=======
+
     parser_prepare_scenario = subparsers.add_parser(
         'prepare-scenario', help='Prepare scenario configuration file with multiple variants',
         parents=[parent_parser])
@@ -467,7 +463,7 @@
     parser_prepare_scenario.add_argument(
         'variants_range', nargs=2, type=int,
         help='Two integers delimiting the range of variants')
-    # PREPARE
+
     parser_prepare_model_runs = subparsers.add_parser(
         'prepare-run', help='Prepare model runs based on scenario variants',
         parents=[parent_parser])
@@ -480,7 +476,6 @@
         '-s', '--start', type=int, help='Lower bound of the range of variants')
     parser_prepare_model_runs.add_argument(
         '-e', '--end', type=int, help='Upper bound of the range of variants')
->>>>>>> de6cf9fd
 
     # APP
     parser_app = subparsers.add_parser(
