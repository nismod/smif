"""The decision module handles the three planning levels

Currently, only pre-specified planning is implemented.

The choices made in the three planning levels influence the set of interventions
and assets available within a model run.

The interventions available in a model run are stored in the
:class:`~smif.decision.intervention.InterventionRegister`.

When pre-specified planning are declared, each of the corresponding
interventions in the InterventionRegister are moved to the BuiltInterventionRegister.

Once pre-specified planning is instantiated, the action space for rule-based and
optimisation approaches can be generated from the remaining Interventions in the
InterventionRegister.

"""
__author__ = "Will Usher, Tom Russell"
__copyright__ = "Will Usher, Tom Russell"
__license__ = "mit"

from abc import ABCMeta, abstractmethod
from logging import getLogger

from smif.decision.intervention import Intervention, InterventionRegister


class DecisionManager(object):
    """A DecisionManager is initialised with one or more model run strategies that refer to
    DecisionModules such as pre-specified planning, a rule-based models or multi-objective
    optimisation. These implementations influence the combination and ordering of decision
    iterations and model timesteps that need to be performed by the model runner.

    The DecisionManager presents a simple decision loop interface to the model runner, in the
    form of a generator which allows the model runner to iterate over the collection of
    independent simulations required at each step.

    A DecisionManager collates the output of the decision algorithms and
    writes the post-decision state through a DataHandle. This allows Models to access a given
    decision state (identified uniquely by timestep and decision iteration id).

    A DecisionManager passes a DataHandle down to a
    DecisionModule, allowing the DecisionModule to access model results from previous timesteps
    and decision iterations when making decisions.

    Arguments
    ---------
    store: smif.data_layer.data_interface.DataInterface
        An instance of a data handle activated for the SosModel
    """

    def __init__(self, store, timesteps, modelrun_name, sos_model_name):

        self.logger = getLogger(__name__)

        self._store = store
        self._modelrun_name = modelrun_name
        self._timesteps = timesteps
        self._decision_modules = []
        self._set_up_decision_modules(modelrun_name)

        self.register = InterventionRegister()
        self._set_up_interventions(sos_model_name)

    def _set_up_interventions(self, sos_model_name):
        for sector_model in self._store.read_sos_model(sos_model_name)['sector_models']:
            for name, intervention in self._store.read_interventions(sector_model).items():
                self.register.register(
                    Intervention(
                        name,
                        data=intervention,
                        sector=sector_model))

    def _set_up_decision_modules(self, modelrun_name):

        # Read in the historical interventions (initial conditions) directly
        initial_conditions = self._store.read_all_initial_conditions(modelrun_name)

        # Read in strategies
        strategies = self._store.read_strategies(modelrun_name)

        self.logger.info("%s strategies found", len(strategies))
        planned_interventions = []
        planned_interventions.extend(initial_conditions)

        for index, strategy in enumerate(strategies):
            # Extract pre-specified planning interventions
            if strategy['strategy'] == 'pre-specified-planning':

                msg = "Adding %s planned interventions to pre-specified-planning %s"
                self.logger.info(msg, len(strategy['interventions']), index)

                planned_interventions.extend(strategy['interventions'])

        # Create a Pre-Specified planning decision module with all
        # the planned interventions

        if planned_interventions:
            self._decision_modules.append(
<<<<<<< HEAD
                PreSpecified(self._timesteps, planned_interventions)
=======
                PreSpecified(self._timesteps, interventions, self.register)
>>>>>>> c21d862b
                )

    def decision_loop(self):
        """Generate bundles of simulation steps to run.

        Each iteration returns a dict: {decision_iteration (int) => list of timesteps (int)}

        With only pre-specified planning, there is a single step in the loop, with a single
        decision iteration with timesteps covering the entire model horizon.

        With a rule based approach, there might be many steps in the loop, each with a single
        decision iteration and single timestep, moving on once some threshold is satisfied.

        With a genetic algorithm, there might be a configurable number of steps in the loop,
        each with multiple decision iterations (one for each member of the algorithm's
        population) and timesteps covering the entire model horizon.

        Implicitly, if the bundle returned in an iteration contains multiple decision
        iterations, they can be performed in parallel. If each decision iteration contains
        multiple timesteps, they can also be parallelised, so long as there are no temporal
        dependencies.
        """
        if len(self._decision_modules) > 0:
            for module in self._decision_modules:
                yield module._get_next_decision_iteration()
        else:
            yield {0: [x for x in self._timesteps]}

    def get_decision(self, data_handle, timestep, iteration):
        """Return all interventions built in the given timestep

        for the given decision
        iteration.

        Arguments
        ---------
        data_handle : smif.data_layer.data_handle.DataHandle
        timestep : int
            A timestep (planning year)
        iteration : int
            A decision iteration

        """
        decisions = []
        for module in self._decision_modules:
            decisions.extend(module.get_decision(data_handle, timestep, iteration))
        self.logger.debug(
            "Retrieved %s decisions from %s",
            len(decisions), str(self._decision_modules))

        self.logger.debug(
            "Writing state for timestep %s and interation %s",
            timestep,
            iteration)
        self._store.write_state(decisions,
                                data_handle._modelrun_name,
                                timestep, iteration)


class DecisionModule(metaclass=ABCMeta):
    """Abstract class which provides the interface to decision mechanisms.

    These mechanisms including Pre-Specified Planning, a Rule-based Approach and
    Multi-objective Optimisation.

    This class provides two main public methods, ``__next__`` which is normally
    called implicitly as a call to the class as an iterator, and ``get_decision()``
    which takes as arguments a smif.model.Model object, and ``timestep`` and
    ``decision_iteration`` integers. The first of these returns a dict of
    decision_iterations and timesteps over which a SosModel should be iterated.
    The latter provides a means to furnish the structure of contained Model
    objects through a list of historical and recent interventions.

    Arguments
    ---------
    timesteps : list
        A list of planning timesteps
    intervention_register : smif.interventions.InterventionRegister
        Reference to a fully populated intervention register

    """
    def __init__(self, timesteps, intervention_register):
        self.timesteps = timesteps
        self.intervention_register = intervention_register

    def __next__(self):
        return self._get_next_decision_iteration()

    @abstractmethod
    def _get_next_decision_iteration(self):
        """Implement to return the next decision iteration

        Within a list of decision-iteration/timestep pairs, the assumption is
        that all decision iterations can be run in parallel
        (otherwise only one will be returned) and within a decision interation,
        all timesteps may be run in parallel as long as there are no
        inter-timestep state transitions required (e.g. reservoir level)

        Returns
        -------
        dict
            Yields a dictionary keyed by decision iteration (int) whose values contain
            a list of timesteps
        """
        raise NotImplementedError

    @abstractmethod
    def get_decision(self, data_handle, timestep, iteration):
        """Return decisions for a given timestep and decision iteration
        """
        raise NotImplementedError

    def _get_previous_state(self, timestep, decision_iteration):
        """Gets state of the previous `timestep` for `decision_iteration`

        Arguments
        ---------
        timestep : int
        decision_iteration : int

        Returns
        -------
        numpy.ndarray
        """
        return self.get_decision(timestep.PREVIOUS, decision_iteration)

    def _set_post_decision_state(self, timestep, decision_iteration, decision):
        """Sets the post-decision state

        Arguments
        ---------
        timestep : int
        decision_iteration : int
        decision : numpy.ndarray

        Notes
        -----
        `decision` should contain only the newly decided interventions
        """
        state = self._get_previous_state(timestep, decision_iteration)
        post_decision_state = state.bitwise_or(decision)
        return post_decision_state

    @abstractmethod
    def _set_state(self, timestep, decision_iteration):
        """Implement to set the current state of a Model

        Arguments
        ---------
        timestep : int
        decision_iteration : int

        Notes
        -----
        1. Get state at previous timestep
        2. Compute decisions (interventions at current timestep)
        3. Accumulate to create current state
        4. Write this via the DataHandle to DataInterface

        This is a candidate for memoization

        """
        raise NotImplementedError


class PreSpecified(DecisionModule):
    """Pre-specified planning

    Arguments
    ---------
    timesteps : list
    planned_interventions : list
        A list of dicts ``{'name': 'intervention_name', 'build_year': 2010}``
        representing historical or planned interventions
    """

    def __init__(self, timesteps, intervention_register, planned_interventions):
        super().__init__(timesteps, intervention_register)
        self._planned = planned_interventions

    def _get_next_decision_iteration(self):
        return {0: [x for x in self.timesteps]}

    def _set_state(self, timestep, decision_iteration):
        """Pre-specified planning interventions are loaded during initialisation

        Pre-specified planning interventions are loaded during initialisation
        of a model run. This method just needs to copy the existing system state
        to the correct decision iteration reference.

        Arguments
        ---------
        timestep : int
            A timestep (planning year)
        iteration : int
            A decision iteration
        """
        pass

    def get_decision(self, data_handle, timestep, iteration=None):
        """Return a dict of intervention names built in timestep

        Arguments
        ---------
        timestep : int
            A timestep (planning year)
        iteration : int
            A decision iteration

        Returns
        -------
        dict of tuples

        Examples
        --------
        >>> dm = PreSpecified([2010, 2015], [{'name': 'intervention_a', 'build_year': 2010}])
        >>> dm.get_decision(2010)
        [{'name': intervention_a', 'build_year': 2010}]
        """
        decisions = []

        assert isinstance(self._planned, list)

        for intervention in self._planned:
            build_year = int(intervention['build_year'])

            data = self.intervention_register.get_intervention(intervention['name'])
            lifetime = data['lifetime']

            if self.buildable(build_year, timestep) and \
               self.within_lifetime(build_year, timestep, lifetime):
                decisions.append(intervention)
        return decisions

    def buildable(self, build_year, timestep):
        """Interventions are deemed available if build_year is less than next timestep

        For example, if `a` is built in 2011 and timesteps are
        [2005, 2010, 2015, 2020] then buildable returns True for timesteps
        2010, 2015 and 2020 and False for 2005.
        """
        if not isinstance(build_year, (int, float)):
            msg = "Build Year should be an integer but is a {}"
            raise TypeError(msg.format(type(build_year)))
        if timestep not in self.timesteps:
            raise ValueError("Timestep not in model timesteps")
        index = self.timesteps.index(timestep)
        if index == len(self.timesteps) - 1:
            next_year = timestep + 1
        else:
            next_year = self.timesteps[index + 1]

        if int(build_year) < next_year:
            return True
        else:
            return False

    def within_lifetime(self, build_year, timestep, lifetime):
        """Interventions are deemed active if build_year + lifetime <= timestep

        Arguments
        ---------
        build_year : int
        timestep : int
        lifetime : int
        """
        if build_year + lifetime <= timestep:
            return True
        else:
            return False


class RuleBased(DecisionModule):
    """Rule-base decision modules
    """

    def __init__(self, timesteps):
        super().__init__(timesteps)
        self.satisfied = False
        self.current_timestep_index = 0
        self.current_iteration = 0

    def _get_next_decision_iteration(self):
            if self.satisfied and self.current_timestep_index == len(self.timesteps) - 1:
                return None
            elif self.satisfied and self.current_timestep_index <= len(self.timesteps):
                self.satisfied = False
                self.current_timestep_index += 1
                self.current_iteration += 1
                return {self.current_iteration: [self.timesteps[self.current_timestep_index]]}
            else:
                self.current_iteration += 1
                return {self.current_iteration: [self.timesteps[self.current_timestep_index]]}

    def get_decision(self, data_handle, timestep, iteration):
        return []

    def _set_state(self, timestep, decision_iteration):
        raise NotImplementedError<|MERGE_RESOLUTION|>--- conflicted
+++ resolved
@@ -98,11 +98,7 @@
 
         if planned_interventions:
             self._decision_modules.append(
-<<<<<<< HEAD
                 PreSpecified(self._timesteps, planned_interventions)
-=======
-                PreSpecified(self._timesteps, interventions, self.register)
->>>>>>> c21d862b
                 )
 
     def decision_loop(self):
