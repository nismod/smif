"""Memory-backed store implementations
"""
from collections import OrderedDict
from copy import copy, deepcopy

from smif.data_layer.abstract_config_store import ConfigStore
from smif.data_layer.abstract_data_store import DataStore
from smif.data_layer.abstract_metadata_store import MetadataStore
from smif.data_layer.data_array import DataArray
from smif.exception import (SmifDataExistsError, SmifDataMismatchError,
                            SmifDataNotFoundError)


class MemoryConfigStore(ConfigStore):
    """Config store in memory
    """
    def __init__(self):
        super().__init__()
        self._model_runs = OrderedDict()
        self._sos_models = OrderedDict()
        self._models = OrderedDict()
        self._scenarios = OrderedDict()
        self._narratives = OrderedDict()
        self._strategies = OrderedDict()
        self._index = OrderedDict()

    # region Model runs
    def read_model_runs(self):
        return list(self._model_runs.values())

    def read_model_run(self, model_run_name):
        try:
            return self._model_runs[model_run_name]
        except KeyError:
            raise SmifDataNotFoundError("sos_model_run '%s' not found" % (model_run_name))

    def write_model_run(self, model_run):
        if model_run['name'] not in self._model_runs:
            self._model_runs[model_run['name']] = model_run
        else:
            raise SmifDataExistsError("model_run '%s' already exists" % (model_run['name']))

    def update_model_run(self, model_run_name, model_run):
        if model_run_name in self._model_runs:
            self._model_runs[model_run_name] = model_run
        else:
            raise SmifDataNotFoundError("model_run '%s' not found" % (model_run_name))

    def delete_model_run(self, model_run_name):
        try:
            del self._model_runs[model_run_name]
        except KeyError:
            raise SmifDataNotFoundError("model_run '%s' not found" % (model_run_name))
    # endregion

    # region System-of-systems models
    def read_sos_models(self):
        return list(self._sos_models.values())

    def read_sos_model(self, sos_model_name):
        try:
            return self._sos_models[sos_model_name]
        except KeyError:
            raise SmifDataNotFoundError("sos_model '%s' not found" % (sos_model_name))

    def write_sos_model(self, sos_model):
        if sos_model['name'] not in self._sos_models:
            self._sos_models[sos_model['name']] = sos_model
        else:
            raise SmifDataExistsError("sos_model '%s' already exists" % (sos_model['name']))

    def update_sos_model(self, sos_model_name, sos_model):
        if sos_model_name in self._sos_models:
            self._sos_models[sos_model_name] = sos_model
        else:
            raise SmifDataNotFoundError("sos_model '%s' not found" % (sos_model_name))

    def delete_sos_model(self, sos_model_name):
        try:
            del self._sos_models[sos_model_name]
        except KeyError:
            raise SmifDataNotFoundError("sos_model '%s' not found" % (sos_model_name))
    # endregion

    # region Models
    def read_models(self):
        return list(self._models.values())

    def read_model(self, model_name):
        try:
            return self._models[model_name]
        except KeyError:
            raise SmifDataNotFoundError("model '%s' not found" % (model_name))

    def write_model(self, model):
        if model['name'] not in self._models:
            model = _skip_coords(model, ('inputs', 'outputs', 'parameters'))
            self._models[model['name']] = model
        else:
            raise SmifDataExistsError("model '%s' already exists" % (model['name']))

    def update_model(self, model_name, model):
        if model_name in self._models:
            model = _skip_coords(model, ('inputs', 'outputs', 'parameters'))
            self._models[model_name] = model
        else:
            raise SmifDataNotFoundError("model '%s' not found" % (model_name))

    def delete_model(self, model_name):
        try:
            del self._models[model_name]
        except KeyError:
            raise SmifDataNotFoundError("model '%s' not found" % (model_name))

    def read_interventions_index(self, model_name, index_name, ext):
        if model_name not in self._index:
            raise SmifDataNotFoundError("model '%s' not found" % (model_name))
        if index_name not in self._index[model_name]:
            raise SmifDataNotFoundError("index '%s' not found" % (index_name))
        return self._index[model_name][index_name]

    def update_interventions_index(self, model_name, index_name, int_file, ext):
        if model_name not in self._index:
            self._index[model_name] = {}
        self._index[model_name][index_name] = int_file

    # endregion

    # region Scenarios
    def read_scenarios(self):
        scenarios = self._scenarios.values()
        return [_variant_dict_to_list(s) for s in scenarios]

    def read_scenario(self, scenario_name):
        try:
            scenario = self._scenarios[scenario_name]
            return _variant_dict_to_list(scenario)
        except KeyError:
            raise SmifDataNotFoundError("scenario '%s' not found" % (scenario_name))

    def write_scenario(self, scenario):
        if scenario['name'] not in self._scenarios:
            scenario = _variant_list_to_dict(scenario)
            scenario = _skip_coords(scenario, ['provides'])
            self._scenarios[scenario['name']] = scenario
        else:
            raise SmifDataExistsError("scenario '%s' already exists" % (scenario['name']))

    def update_scenario(self, scenario_name, scenario):
        if scenario_name in self._scenarios:
            scenario = _variant_list_to_dict(scenario)
            scenario = _skip_coords(scenario, ['provides'])
            self._scenarios[scenario_name] = scenario
        else:
            raise SmifDataNotFoundError("scenario '%s' not found" % (scenario_name))

    def delete_scenario(self, scenario_name):
        try:
            del self._scenarios[scenario_name]
        except KeyError:
            raise SmifDataNotFoundError("scenario '%s' not found" % (scenario_name))
    # endregion

    # region Scenario Variants
    def read_scenario_variants(self, scenario_name):
        return list(self._scenarios[scenario_name]['variants'].values())

    def read_scenario_variant(self, scenario_name, variant_name):
        try:
            return self._scenarios[scenario_name]['variants'][variant_name]
        except KeyError:
            raise SmifDataNotFoundError("scenario '%s' variant '%s' not found"
                                        % (scenario_name, variant_name))

    def write_scenario_variant(self, scenario_name, variant):
        self._scenarios[scenario_name]['variants'][variant['name']] = variant

    def update_scenario_variant(self, scenario_name, variant_name, variant):
        self._scenarios[scenario_name]['variants'][variant_name] = variant

    def delete_scenario_variant(self, scenario_name, variant_name):
        del self._scenarios[scenario_name]['variants'][variant_name]
    # endregion

    # region Narratives
    def _read_narratives(self, sos_model_name):
        return self._sos_models[sos_model_name]['narratives']

    def read_narrative(self, sos_model_name, narrative_name):
        try:
            narrative = [x for x in self._read_narratives(sos_model_name)
                         if x['name'] == narrative_name][0]
        except IndexError:
            msg = "Narrative '{}' not found in '{}'"
            raise SmifDataNotFoundError(msg.format(narrative_name, sos_model_name))
        return narrative

    def _read_narrative_variant(self, sos_model_name, narrative_name, variant_name):
        narrative = self.read_narrative(sos_model_name, narrative_name)
        try:
            variant = [x for x in narrative['variants'] if x['name'] == variant_name][0]
        except IndexError:
            msg = "Variant '{}' not found in '{}'"
            raise SmifDataNotFoundError(msg.format(variant_name, narrative_name))
        return variant
    # endregion

    # region Strategies
    def read_strategies(self, modelrun_name):
        try:
            return self._strategies[modelrun_name]
        except KeyError:
            raise SmifDataNotFoundError("strategies in modelrun '%s' not found"
                                        % (modelrun_name))

    def write_strategies(self, modelrun_name, strategies):
        self._strategies[modelrun_name] = strategies
    # endregion


class MemoryMetadataStore(MetadataStore):
    """Store metadata in-memory
    """
    def __init__(self):
        super().__init__()
        self._units = []  # list[str] of pint definitions
        self._dimensions = OrderedDict()

    # region Units
    def write_unit_definitions(self, units):
        self._units = units

    def read_unit_definitions(self):
        return self._units
    # endregion

    # region Dimensions
    def read_dimensions(self, skip_coords=False):
        return [self.read_dimension(k, skip_coords) for k in self._dimensions]

    def read_dimension(self, dimension_name, skip_coords=False):
        dim = self._dimensions[dimension_name]
        if skip_coords:
            dim = {
                'name': dim['name'],
                'description': dim['description']
            }
        return dim

    def write_dimension(self, dimension):
        self._dimensions[dimension['name']] = dimension

    def update_dimension(self, dimension_name, dimension):
        self._dimensions[dimension['name']] = dimension

    def delete_dimension(self, dimension_name):
        del self._dimensions[dimension_name]
    # endregion


class MemoryDataStore(DataStore):
    """Store data in-memory
    """
    def __init__(self):
        super().__init__()
        self._scenario_data = OrderedDict()
        self._narrative_data = OrderedDict()
        self._interventions = OrderedDict()
        self._initial_conditions = OrderedDict()
        self._state = OrderedDict()
        self._model_parameter_defaults = OrderedDict()
        self._coefficients = OrderedDict()
        self._results = OrderedDict()
        self.ext = None

    # region Data Array
    def read_scenario_variant_data(self, key, spec, timestep=None, timesteps=None):
        return self._read_data_array(self._scenario_data, key, spec, timestep, timesteps)

    def write_scenario_variant_data(self, key, data):
        self._scenario_data[key] = data

    def scenario_variant_data_exists(self, key):
        return (key in self._data_array.keys())

    def read_narrative_variant_data(self, key, spec, timestep=None):
        return self._read_data_array(self._narrative_data, key, spec, timestep)

    def write_narrative_variant_data(self, key, data):
        self._narrative_data[key] = data

<<<<<<< HEAD
    def narrative_variant_data_exists(self, key):
        return (key in self._data_array.keys())

    def _read_data_array(self, key, spec, timestep=None):
        if timestep:
            try:
                data = self._data_array[key, timestep]
            except KeyError:
                try:
                    data = self._filter_timestep(self._data_array[key], spec, timestep)
                except KeyError:
                    raise SmifDataNotFoundError(
                        "Data for {} not found for timestep {}".format(spec.name, timestep))
        else:
            try:
                data = self._data_array[key]
            except KeyError:
                raise SmifDataNotFoundError(
                    "Data for {} not found".format(spec.name))
=======
    def _read_data_array(self, lookup, key, spec, timestep=None, timesteps=None):
        try:
            data = lookup[key]
        except KeyError:
            raise SmifDataNotFoundError("Data for {} not found".format(spec.name))
>>>>>>> fdb9df2d

        dataframe = data.as_df()
        dataframe, spec = DataStore.filter_on_timesteps(
            dataframe, spec, key, timestep, timesteps)
        data_array = DataStore.dataframe_to_data_array(dataframe, spec, key)
        return data_array

    # endregion

    # region Model parameters
    def read_model_parameter_default(self, key, spec):
        data = self._model_parameter_defaults[key]
        if data.spec != spec:
            raise SmifDataMismatchError(
                "Spec did not match reading {}, requested {}, got {}".format(
                    spec.name, spec, data.spec))
        return data

    def write_model_parameter_default(self, key, data):
        self._model_parameter_defaults[key] = data

    def model_parameter_default_data_exists(self, key):
        return (key in self._model_parameter_defaults.keys())

    # endregion

    # region Interventions
    def read_interventions(self, keys):
        all_interventions = {}
        interventions = [list(self._interventions[key].values()) for key in keys][0]

        for entry in interventions:
            name = entry.get('name')
            if name in all_interventions:
                msg = "An entry for intervention {} already exists"
                raise ValueError(msg.format(name))
            else:
                all_interventions[name] = entry

        return all_interventions

    def write_interventions(self, key, interventions):
        self._interventions[key] = interventions

    def interventions_data_exists(self, key):
        return (key in self._interventions.keys())

    def read_strategy_interventions(self, strategy):
        return strategy['interventions']

    def write_strategy_interventions(self, strategy, data):
        strategy['interventions'] = data

    def strategy_data_exists(self, strategy):
        return ('interventions' in strategy.keys())

    def read_initial_conditions(self, keys):
        return [self._initial_conditions[key] for key in keys][0]

    def write_initial_conditions(self, key, initial_conditions):
        self._initial_conditions[key] = initial_conditions

    def initial_conditions_data_exists(self, key):
        return (key in self._initial_conditions.keys())
    # endregion

    # region State
    def read_state(self, modelrun_name, timestep=None, decision_iteration=None):
        return self._state[(modelrun_name, timestep, decision_iteration)]

    def write_state(self, state, modelrun_name, timestep=None, decision_iteration=None):
        self._state[(modelrun_name, timestep, decision_iteration)] = state
    # endregion

    # region Conversion coefficients
    def read_coefficients(self, source_dim, destination_dim):
        try:
            return self._coefficients[(source_dim, destination_dim)]
        except KeyError:
            msg = "Could not find coefficients for conversion from {}>{}"
            raise SmifDataNotFoundError(msg.format(source_dim, destination_dim))

    def write_coefficients(self, source_dim, destination_dim, data):
        self._coefficients[(source_dim, destination_dim)] = data
    # endregion

    # region Results
    def read_results(self, modelrun_name, model_name, output_spec, timestep=None,
                     decision_iteration=None):
        key = (modelrun_name, model_name, output_spec.name, timestep, decision_iteration)

        try:
            results = self._results[key]
        except KeyError:
            raise SmifDataNotFoundError("Cannot find results for {}".format(key))

        return DataArray(output_spec, results)

    def write_results(self, data_array, modelrun_name, model_name, timestep=None,
                      decision_iteration=None):
        key = (modelrun_name, model_name, data_array.spec.name, timestep, decision_iteration)
        self._results[key] = data_array.as_ndarray()

    def available_results(self, model_run_name):
        results_keys = [
            (timestep, decision_iteration, model_name, output_name)
            for (result_modelrun_name, model_name, output_name, timestep, decision_iteration)
            in self._results.keys()
            if model_run_name == result_modelrun_name
        ]
        return results_keys
    # endregion


def _variant_list_to_dict(config):
    config = copy(config)
    try:
        list_ = config['variants']
    except KeyError:
        list_ = []
    config['variants'] = OrderedDict([(variant['name'], variant) for variant in list_])
    return config


def _variant_dict_to_list(config):
    config = copy(config)
    try:
        dict_ = config['variants']
    except KeyError:
        dict_ = {}
    config['variants'] = list(dict_.values())
    return config


def _skip_coords(config, keys):
    """Given a config dict and list of top-level keys for lists of specs,
    delete coords from each spec in each list.
    """
    config = deepcopy(config)
    for key in keys:
        for spec in config[key]:
            try:
                del spec['coords']
            except KeyError:
                pass
    return config<|MERGE_RESOLUTION|>--- conflicted
+++ resolved
@@ -281,7 +281,7 @@
         self._scenario_data[key] = data
 
     def scenario_variant_data_exists(self, key):
-        return (key in self._data_array.keys())
+        return key in self._scenario_data
 
     def read_narrative_variant_data(self, key, spec, timestep=None):
         return self._read_data_array(self._narrative_data, key, spec, timestep)
@@ -289,33 +289,14 @@
     def write_narrative_variant_data(self, key, data):
         self._narrative_data[key] = data
 
-<<<<<<< HEAD
     def narrative_variant_data_exists(self, key):
-        return (key in self._data_array.keys())
-
-    def _read_data_array(self, key, spec, timestep=None):
-        if timestep:
-            try:
-                data = self._data_array[key, timestep]
-            except KeyError:
-                try:
-                    data = self._filter_timestep(self._data_array[key], spec, timestep)
-                except KeyError:
-                    raise SmifDataNotFoundError(
-                        "Data for {} not found for timestep {}".format(spec.name, timestep))
-        else:
-            try:
-                data = self._data_array[key]
-            except KeyError:
-                raise SmifDataNotFoundError(
-                    "Data for {} not found".format(spec.name))
-=======
+        return key in self._narrative_data
+
     def _read_data_array(self, lookup, key, spec, timestep=None, timesteps=None):
         try:
             data = lookup[key]
         except KeyError:
             raise SmifDataNotFoundError("Data for {} not found".format(spec.name))
->>>>>>> fdb9df2d
 
         dataframe = data.as_df()
         dataframe, spec = DataStore.filter_on_timesteps(
