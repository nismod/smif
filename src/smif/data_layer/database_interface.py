"""Database store implementations
"""
import json

# import psycopg2 to handel database transactions
import psycopg2
import psycopg2.extras
from smif.data_layer.abstract_config_store import ConfigStore
from smif.data_layer.abstract_data_store import DataStore
from smif.data_layer.abstract_metadata_store import MetadataStore


def initiate_db_connection(host, user_name, database_name, port, password):
    """Establish a database connection

    Returns
    -------
    database_connection
        An established connection to the database

    """

    # attempt to create the database connection
    database_connection = psycopg2.connect("host=%s dbname=%s user=%s password=%s port=%s" %
                                           (host, database_name, user_name, password, port))

    return database_connection


class DbConfigStore(ConfigStore):
    """Database backend for config store
    """

    def __init__(self, host, user, dbname, port, password):
        """Initiate. Setup database connection. Set up common values.
        """
        # establish database connection
        self.database_connection = initiate_db_connection(host, user, dbname, port, password)

        # list of expected port types - these should be specified somewhere, or not presumed at all
        self.port_types = ['inputs', 'outputs', 'parameters']

    # region Model runs
    def read_model_runs(self):
        raise NotImplementedError()

    def read_model_run(self, model_run_name):
        raise NotImplementedError()

    def write_model_run(self, model_run):
        raise NotImplementedError()

    def update_model_run(self, model_run_name, model_run):
        raise NotImplementedError()

    def delete_model_run(self, model_run_name):
        raise NotImplementedError()
    # endregion

    # region System-of-systems models
    def read_sos_models(self):
        """Read all systems of systems models

        Returns
        -------
        list
            A list of dicts containing sos model definitions
        """
        # establish a cursor to read the database
        cursor = self.database_connection.cursor(cursor_factory=psycopg2.extras.DictCursor)

        # get sos model details
        cursor.execute('SELECT name FROM sos_models;')

        # get returned data
        sos_models = cursor.fetchall()

        # is some models are returned
        if sos_models is not None:

            # create list to store models
            sos_models_list = []

            # loop through existing models
            for model_name in sos_models:

                # get the model details
                sos_models_list.append(self.read_sos_model(model_name[0]))

        return sos_models_list

    def read_sos_model(self, sos_model_name):
        """Read a single system of systems model

        Argument
        --------
        sos_model_name: string
            The name of the systems of systems model to read

        Returns
        -------
        dict
            The systems of systems model definition
        """
        # establish a cursor to read the database
        cursor = self.database_connection.cursor(cursor_factory=psycopg2.extras.RealDictCursor)

        # get sos model details
        cursor.execute('SELECT * FROM sos_models WHERE name=%s;', [sos_model_name])

        # get returned data
        sos_model = cursor.fetchone()

        if sos_model is not None:
            # get simulation models
            cursor.execute('SELECT * FROM sos_model_simulation_models WHERE sos_model_name=%s;', [sos_model_name])

            # add all returned models to the sector models key in the sos_model definition
            sos_model['sector_models'] = []
            for model in cursor.fetchall():
                sos_model['sector_models'].append(model)

            # get scenario sets
            cursor.execute('SELECT * FROM sos_model_scenarios WHERE sos_model_name=%s;', [sos_model_name])

            # add all returned models to the sector models key in the sos_model definition
            sos_model['scenario_sets'] = []
            for scenario in cursor.fetchall():
                sos_model['scenario_sets'].append(scenario)

            # get sos model dependencies
            cursor.execute('SELECT * FROM sos_model_dependencies WHERE sos_model_name=%s;', [sos_model_name])

            # add all returned dependencies to the dependencies key in the sos_model definition
            sos_model['dependencies'] = []
            for dependency in cursor.fetchall():
                sos_model['dependencies'].append(dependency)

        return sos_model

    def write_sos_model(self, sos_model):
        """Write a systems of systems model

        Argument
        --------
        sos_model: dict
            The definition for a systems os systems model

        """
        # establish a cursor to read the database
        cursor = self.database_connection.cursor(cursor_factory=psycopg2.extras.DictCursor)

        # check name does not already exist
        cursor.execute('SELECT name FROM sos_models WHERE name=%s;', [sos_model['name']])

        # get returned data from query
        sos_models = cursor.fetchall()

        # if one of more names are returned
        if len(sos_models) > 0:
            # return an error - sos model already exists, use a different name
            return

        # write sos model, return id
        cursor.execute('INSERT INTO sos_models (name, description) VALUES (%s, %s) RETURNING id;', [sos_model['name'], sos_model['description']])

        # write to database
        self.database_connection.commit()

        # get returned model id
        sos_model_id = cursor.fetchone()

        # write dependencies
        # loop through passed dependencies
        for dependency in sos_model['dependencies']:
            # check dependent models already exist in database - source model
            cursor.execute('SELECT name FROM simulation_models WHERE name=%s;', [dependency['source_model']])

            # get returned data from query
            sos_models = cursor.fetchall()

            # if no names are returned
            if len(sos_models) == 0:
                # return an error - simulation model does not exist
                return

            # check dependent models already exist in database - sink model
            cursor.execute('SELECT name FROM simulation_models WHERE name=%s;', [dependency['sink_model']])

            # get returned data from query
            sos_models = cursor.fetchall()

            # if no names are returned
            if len(sos_models) == 0:
                # return an error - simulation model does not exist
                return

            # sql to write dependency to db
            cursor.execute('INSERT INTO sos_model_dependencies (sos_model_name, source_model, source_output, sink_model, sink_input, lag) VALUES (%s,%s,%s,%s,%s,%s);', [sos_model['name'], dependency['source_model'], dependency['source_model_output'], dependency['sink_model'], dependency['sink_model_input'], dependency['lag']])

            # write to database
            self.database_connection.commit()

        # write sos_model_sim_models
        for sector_model in sos_model['sector_models']:

            # check simulation model already in database
            cursor.execute('SELECT name FROM simulation_models WHERE name=%s;', [sector_model])

            # get returned data from query
            sos_models = cursor.fetchall()

            # if no names are returned
            if len(sos_models) == 0:
                # return an error - simulation model does not exist
                return

            # write link between sos model and simulation models
            cursor.execute('INSERT INTO sos_model_simulation_models (sos_model_name, simulation_model_name) VALUES (%s,%s);', [sos_model['name'], sector_model])

        # write to database
        self.database_connection.commit()

        # write sos_model_scenarios
        for scenario in sos_model['scenario_sets']:
            # check scenario already exists
            cursor.execute('SELECT name FROM scenarios WHERE name=%s;', [scenario])

            # get returned data from query
            scenario_names = cursor.fetchall()

            # if no names are returned
            if len(scenario_names) == 0:
                # return an error - scenario does not exist
                return

            # add data into database
            cursor.execute('INSERT INTO sos_model_scenarios (sos_model_name, scenario_name) VALUES (%s,%s);', [sos_model['name'], scenario])

        # write to database
        self.database_connection.commit()

        return sos_model_id

    def update_sos_model(self, sos_model_name, sos_model):
        """Update a systems of systems model

        Argument
        --------
        sos_model_name: string
            The name of the systems of systems model to update
        sos_model: dict
            The definition of a systems of systems model with only the data to be updated in

        """
        raise NotImplementedError()

    def delete_sos_model(self, sos_model_name):
        """Delete a systems of systems model

        Argument
        --------
        sos_model_name: string
            The name of the systems of systems model to delete

        """
        raise NotImplementedError()
    # endregion

    # region Models
    def read_models(self):
        """Read all simulation models

        Returns
        -------
        list
            A list of dictionaries for the models returned
        """
        # establish a cursor to read the database
        cursor = self.database_connection.cursor(cursor_factory=psycopg2.extras.RealDictCursor)

        # run sql call
        cursor.execute('SELECT * FROM simulation_models')

        # get returned data
        simulation_models = cursor.fetchall()

        # loop through the returned simulation models to get their details
        # create dictionary to store simulation models
        simulation_model_list = {}
        # loop through known models
        for simulation_model in simulation_models:

            # get details of the models from the read call and add to list
            simulation_model_list[simulation_model['name']] = self.read_model(simulation_model['name'])

        # return data to user
        return simulation_model_list

    def read_model(self, model_name):
        """Read a simulation model

        Argument
        --------
        model_name: string
            The name of the model to read

        Returns
        -------
        dict
            A dictionary of the model definition returned
        """
        # establish a cursor to read the database
        cursor = self.database_connection.cursor(cursor_factory=psycopg2.extras.RealDictCursor)

        # run sql call
        cursor.execute('SELECT * FROM simulation_models WHERE name=%s', [model_name])

        # get returned data
        simulation_model = cursor.fetchall()

        # check if a simulation model has been found and only proceed if so
        if len(simulation_model) == 1:
            # get port types for model - inputs, outputs, parameters
            # run sql call
            for port_type in self.port_types:
<<<<<<< HEAD

                # get specification details by joining sim model port and specification relation using the specification id (unique to each specification)
=======
>>>>>>> 3e92228a
                cursor.execute('SELECT s.* FROM simulation_model_port smp JOIN specifications s ON smp.specification_id=s.id WHERE smp.model_name=%s AND port_type=%s;', [model_name, port_type])

                # get returned data
                port_data = cursor.fetchall()

                # add port data to model dictionary
                simulation_model[0][port_type] = port_data

        # return data to user
        return simulation_model

    def write_model(self, model):
        """Write a simulation model to the database

        Argument
        --------
        model: dictionary
            A model definition

        """
        # establish a cursor to read the database
        cursor = self.database_connection.cursor(cursor_factory=psycopg2.extras.DictCursor)

        # write model
        # write the model to the database
        cursor.execute('INSERT INTO simulation_models (name, description, interventions, wrapper_location) VALUES (%s,%s,%s,%s) RETURNING id;', [model['name'], model['description'], json.dumps(model['interventions']), model['wrapper_location']])

        # commit changes to database
        self.database_connection.commit()

        # get returned data
        simulation_model_id = cursor.fetchone()

        # write the specification to the database (metadata on the inputs/outputs/parameters)

        # loop through port types
        for port_type in self.port_types:
            # if port type is a key in given model definition, add all specifications to database
            if port_type in model.keys():
                # loop through the specifications for the port type
                for spec in model[port_type]:
                    # should probably check it is already not in the database first

                    # add specification to database
                    cursor.execute('INSERT INTO specifications (name, description, dimensions, unit, suggested_range, absolute_range) VALUES (%s,%s,%s,%s,%s,%s) RETURNING id;', [spec['name'], spec['description'], spec['dimensions'], spec['unit'], spec['suggested_range'], spec['absolute_range']])

                    # commit changes to database
                    self.database_connection.commit()

                    # get returned data
                    specification_id = cursor.fetchone()

                    # write to port
                    # write model and specification to port table, including the specification id
                    cursor.execute('INSERT INTO simulation_model_port (model_name, model_id, specification_name, specification_id, port_type) VALUES (%s, %s, %s, %s, %s);', [model['name'], simulation_model_id[0], spec['name'], specification_id[0], port_type])

                    # commit changes to database
                    self.database_connection.commit()

        # return data to user
        return

    def update_model(self, model_name, model):
        """Update a simulation model

        Argument
        --------
        model_name: string
            The name of the model to update
        model:
             A model definition with only the fields to be updated

        """
        # establish a cursor to read the database
        cursor = self.database_connection.cursor(cursor_factory=psycopg2.extras.DictCursor)

        # update the model description is passed
        if 'description' in model.keys():
            cursor.execute('UPDATE simulation_models SET description=%s WHERE name=%s;', [model['description'], model_name])

        # update the intervention list is passed
        if 'interventions' in model.keys():
            cursor.execute('UPDATE simulation_models SET interventions=%s WHERE name=%s;', [json.dumps(model['interventions']), model_name])

        # update the wrapper location if passed
        if 'wrapper_location' in model.keys():
            cursor.execute('UPDATE simulation_models SET wrapper_location=%s WHERE name=%s;', [model['wrapper_location'], model_name])

        # commit changes to database
        self.database_connection.commit()

        # update any of the port types if passed
        # need to figure out how to update an inputs/output/parameter and the specification
        for port_type in self.port_types:

            # if the port type has been passed to be updated
            if port_type in model.keys():

                # loop through each specification for the port type
                for spec in model[port_type]:

                    # get the id of the specification to update - based on name, model and port
                    cursor.execute('SELECT specification_id FROM simulation_model_port WHERE port_type=%s and specification_name=%s and model_name=%s;', [port_type, spec['name'], model_name])

                    # get result of query
                    spec_id = cursor.fetchall()

                    # check for possible errors related to the existence of the specification
                    if len(spec_id) > 1:
                        # return an error, more than one specification id returned
                        return
                    elif len(spec_id) == 0:
                        # return an error - no matching specification found to be updated
                        return

                    # check for each key in the specification and update if present
                    if 'name' in spec.keys():
                        continue
                    if 'description' in spec.keys():
                        # run update sql
                        cursor.execute('UPDATE specifications SET description = %s WHERE id=%s', [spec['description'], spec_id])
                    if 'dimensions' in spec.keys():
                        # run update sql
                        cursor.execute('UPDATE specifications SET dimensions = %s WHERE id=%s',                                       [spec['dimensions'], spec_id])
                    if 'unit' in spec.keys():
                        # run update sql
                        cursor.execute('UPDATE specifications SET unit = %s WHERE id=%s', [spec['unit'], spec_id])
                    if 'suggested_range' in spec.keys():
                        # run update sql
                        cursor.execute('UPDATE specifications SET suggested_range = %s WHERE id=%s',[spec['suggested_range'], spec_id])
                    if 'absolute_range' in spec.keys():
                        # run update sql
                        cursor.execute('UPDATE specifications SET absolute_range = %s WHERE id=%s',[spec['absolute_range'], spec_id])

                    # commit changes to database
                    self.database_connection.commit()

        return

    def delete_model(self, model_name):
        """Delete a simulation model

        Argument
        --------
        model_name: string
            The name of the model to be deleted

        """
        # establish a cursor to read the database
        cursor = self.database_connection.cursor(cursor_factory=psycopg2.extras.RealDictCursor)

        # delete specifications if unique to model
        # get a list of the specifications linked to the model name
        cursor.execute('SELECT * FROM simulation_model_port WHERE model_name=%s;', [model_name])

        # loop through returned model specifications
        for specification in cursor.fetchall():

            # check if the specification is used by any other models
            cursor.execute('SELECT COUNT(*) FROM simulation_model_port WHERE specification_id=%s;', [specification['id']])

            # get the count from the query
            specification_count = cursor.fetchone()

            # if the count is only 1, safe to delete specification, otherwise leave it
            if specification_count == 1:
                cursor.execute('DELETE FROM specifications WHERE id=%s;', [specification['id']])

                # commit changes to database
                self.database_connection.commit()

        # run sql call to delete from simulation model port
        cursor.execute('DELETE FROM simulation_model_port WHERE model_name=%s;', [model_name])

        # commit changes to database
        self.database_connection.commit()

        # run sql call to delete from simulation models
        cursor.execute('DELETE FROM simulation_models WHERE name=%s;', [model_name])

        # commit changes to database
        self.database_connection.commit()

        # get the number of rows deleted and return
        affected_rows = cursor.rowcount

        return
    # endregion

    # region Scenarios
    def read_scenarios(self):
        """Read list of scenarios

         Returns
        -------
        list
            A list of scenarios as dictionary's
        """
        # establish a cursor to read the database
        cursor = self.database_connection.cursor(cursor_factory=psycopg2.extras.RealDictCursor)

        # run sql call
        cursor.execute('SELECT * FROM scenarios')

        # get returned data
        scenarios = cursor.fetchall()

        # return data to user
        return scenarios

    def read_scenario(self, scenario_name):
        """Read a scenario

        Argument
        --------
        scenario_name: string
            The name of the scenario to read

        Returns
        -------
        dict
            A scenario definition
        """
        # establish a cursor to read the database
        cursor = self.database_connection.cursor(cursor_factory=psycopg2.extras.RealDictCursor)

        # run sql call
        cursor.execute('SELECT * FROM scenarios WHERE name=%s', [scenario_name])

        # get returned data
        scenario = cursor.fetchone()

        # return data to user
        return scenario

    def write_scenario(self, scenario):
        """Write a scenario

        Argument
        --------
        scenario: dict
            A scenario definition

        """
        # establish a cursor to read the database
        cursor = self.database_connection.cursor(cursor_factory=psycopg2.extras.DictCursor)

        # run sql call
        sql = 'INSERT INTO scenarios (name, description) VALUES (%s,%s) RETURNING id;'
        cursor.execute(sql, [scenario['name'], scenario['description']])

        # commit changes to database
        self.database_connection.commit()

        # get id of new scenario - checks it has been written in
        scenario_id = cursor.fetchone()

        return

    def update_scenario(self, scenario_name, scenario):
        """Update a scenario

        Argument
        --------
        scenario_name: string
            The name of the scenario to update
        scenario: dict
            The project configuration

        """
        # establish a cursor to read the database
        cursor = self.database_connection.cursor(cursor_factory=psycopg2.extras.DictCursor)

        # run sql call
        cursor.execute('UPDATE scenarios SET description = %s WHERE name=%s', [scenario['description'], scenario_name])

        # commit changes to database
        self.database_connection.commit()

        return

    def delete_scenario(self, scenario_name):
        """Delete a scenario

        Argument
        --------
        scenario_name: string
            The name of the scenario to delete
        """
        # establish a cursor to read the database
        cursor = self.database_connection.cursor(cursor_factory=psycopg2.extras.DictCursor)

        # check passed scenario exists
        cursor.execute('SELECT id FROM scenarios WHERE name=%s;', [scenario_name])

        # get returned data - scenario id
        scenario_id = cursor.fetchall()

        if len(scenario_id) > 0:

            # need to check for and delete any scenario variants that are associated with this scenario
            cursor.execute('DELETE FROM scenario_variants WHERE scenario_name=%s;', [scenario_name])

            # commit changes to database
            self.database_connection.commit()

            # run sql call
            cursor.execute('DELETE FROM scenarios WHERE name=%s', [scenario_name])

            # commit changes to database
            self.database_connection.commit()

        return
    # endregion

    # region Scenario Variants
    def read_scenario_variants(self, scenario_name):
        """Read scenario variants

        Argument
        --------
        scenario_name: string
            The name of the scenario name to return variants for

        Returns
        -------
        dict
            A list scenario variants as dictionaries
        """
        # establish a cursor to read the database
        cursor = self.database_connection.cursor(cursor_factory=psycopg2.extras.RealDictCursor)

        # run sql call
        cursor.execute('SELECT sv.*, v.description, v.data FROM scenario_variants sv JOIN variants v ON sv.variant_name = v.name WHERE sv.scenario_name=%s', [scenario_name])

        # get returned data
        scenario_variants = cursor.fetchall()

        # return data to user
        return scenario_variants

    def read_scenario_variant(self, scenario_name, variant_name):
        """Read scenario variants

        Argument
        --------
        scenario_name: string
            The name of the scenario
        variant_name: string
            The name of scenario variant to return

        Returns
        -------
        dict
            A scenario variant definition
        """
        # establish a cursor to read the database
        cursor = self.database_connection.cursor(cursor_factory=psycopg2.extras.RealDictCursor)

        # run sql call
        cursor.execute('SELECT sv.*, v.description, v.data FROM scenario_variants sv JOIN variants v ON sv.variant_name = v.name WHERE sv.scenario_name=%s AND sv.variant_name=%s', [scenario_name, variant_name])

        # get returned data
        scenario_variant = cursor.fetchall()

        # return data to user
        return scenario_variant

    def write_scenario_variant(self, scenario_name, variant):
        """Write scenario variant

        Argument
        --------
        scenario_name: string
            The name of the scenario the variant is associated with
        variant: dict
            The variant definition

        Returns
        -------
        integer
            The id of the added scenario variant
        """
        # establish a cursor to read the database
        cursor = self.database_connection.cursor(cursor_factory=psycopg2.extras.DictCursor)

        # here is a dependency on the given scenario name already existing
        # - this can be enforced in the database by a foreign key, but should probably check here
        # - would also enable access to the scenario id
        cursor.execute('SELECT id FROM scenarios WHERE name=%s;', [scenario_name])

        # get returned data
        scenario_id = cursor.fetchall()

        # if a scenario_id has been found
        if len(scenario_id) == 1:

            # run sql to add data to variants to database
            cursor.execute('INSERT INTO variants (name, description, data) VALUES (%s,%s,%s) RETURNING id;', [variant['variant_name'], variant['description'], json.dumps(variant['data'])])

            # commit changes to database
            self.database_connection.commit()

            # get returned data
            variant_id = cursor.fetchone()

            # run sql call
            sql = 'INSERT INTO scenario_variants (scenario_name, variant_name, scenario_id) VALUES (%s,%s,%s) RETURNING id;'
            cursor.execute(sql, [variant['scenario_name'], variant['variant_name'], scenario_id[0]['id']])

            # commit changes to database
            self.database_connection.commit()

            # get returned data
            scenario_variant_id = cursor.fetchone()

            return scenario_variant_id
        else:
            return

    def update_scenario_variant(self, scenario_name, variant_name, variant):
        """Update scenario variant

        Argument
        --------
        scenario_name: string
            The name of the scenario the variant is associated with
        variant_name: string
            The name of variant to be updated
        variant: dict
            The variant definition containing the data to be updated

        """
        # establish a cursor to read the database
        cursor = self.database_connection.cursor(cursor_factory=psycopg2.extras.RealDictCursor)

        if 'description' in variant.keys() and 'data' in variant.keys():

            # run sql call
            cursor.execute('UPDATE variants SET description=%s AND data=%s WHERE name = %s RETURNING id;', [variant['description'], json.dumps(variant['data']), variant_name])

        elif 'description' in variant.keys() and 'data' not in variant.keys():

            # run sql call
            cursor.execute('UPDATE variants SET description=%s WHERE name = %s RETURNING id;', [variant['description'], variant_name])

        elif 'description' not in variant.keys() and 'data' in variant.keys():

            # run sql call
            cursor.execute('UPDATE variants SET data=%s WHERE name = %s RETURNING id;', [json.dumps(variant['data']), variant_name])

        # commit changes to database
        self.database_connection.commit()

        # get the number of rows deleted and return
        affected_rows = cursor.rowcount

        return affected_rows

    def delete_scenario_variant(self, scenario_name, variant_name):
        """"Delete scenario variant

        Argument
        --------
        scenario_name: string
            The name of the scenario the variant to be deleted is associated with
        variant_name: string
            The name of the variant to be deleted

        Returns
        -------
        integer
            The number of rows deleted

        """
        # establish a cursor to read the database
        cursor = self.database_connection.cursor(cursor_factory=psycopg2.extras.DictCursor)

        # run sql call
        sql = 'DELETE FROM scenario_variants WHERE scenario_name=%s AND variant_name=%s'
        cursor.execute(sql, [scenario_name, variant_name])

        # commit changes to database
        self.database_connection.commit()

        # run sql call
        cursor.execute('DELETE FROM variants WHERE name=%s', [scenario_name, variant_name])

        # commit changes to database
        self.database_connection.commit()

        # get the number of rows deleted and return
        affected_rows = cursor.rowcount

        return affected_rows

    # endregion

    # region Narratives
    def read_narrative(self, sos_model_name, narrative_name):
        raise NotImplementedError()
    # endregion

    # region Strategies
    def read_strategies(self, model_run_name):
        raise NotImplementedError()

    def write_strategies(self, model_run_name, strategies):
        raise NotImplementedError()
    # endregion


class DbMetadataStore(MetadataStore):
    """Database backend for metadata store
    """
    # region Units
    def read_unit_definitions(self):
        raise NotImplementedError()
    # endregion

    # region Dimensions
    def read_dimensions(self):
        raise NotImplementedError()

    def read_dimension(self, dimension_name):
        raise NotImplementedError()

    def write_dimension(self, dimension):
        raise NotImplementedError()

    def update_dimension(self, dimension_name, dimension):
        raise NotImplementedError()

    def delete_dimension(self, dimension_name):
        raise NotImplementedError()
    # endregion


class DbDataStore(DataStore):
    """Database backend for data store
    """
    # region Scenario Variant Data
    def read_scenario_variant_data(self, scenario_name, variant_name, variable, timestep=None):
        raise NotImplementedError()

    def write_scenario_variant_data(self, scenario_name, variant_name,
                                    data_array, timestep=None):
        raise NotImplementedError()
    # endregion

    # region Narrative Data
    def read_narrative_variant_data(self, narrative_name, variant_name, variable,
                                    timestep=None):
        raise NotImplementedError()

    def write_narrative_variant_data(self, narrative_name, variant_name, data_array,
                                     timestep=None):
        raise NotImplementedError()

    def read_model_parameter_default(self, model_name, parameter_name):
        raise NotImplementedError()

    def write_model_parameter_default(self, model_name, parameter_name, data):
        raise NotImplementedError()
    # endregion

    # region Interventions
    def read_interventions(self, sector_model_name):
        raise NotImplementedError()

    def read_initial_conditions(self, sector_model_name):
        raise NotImplementedError()
    # endregion

    # region State
    def read_state(self, modelrun_name, timestep, decision_iteration=None):
        raise NotImplementedError()

    def write_state(self, state, modelrun_name, timestep, decision_iteration=None):
        raise NotImplementedError()
    # endregion

    # region Conversion coefficients
    def read_coefficients(self, source_spec, destination_spec):
        raise NotImplementedError

    def write_coefficients(self, source_spec, destination_spec, data):
        raise NotImplementedError()
    # endregion

    # region Results
    def read_results(self, modelrun_name, model_name, output_spec, timestep=None,
                     decision_iteration=None):
        raise NotImplementedError()

    def write_results(self, data_array, modelrun_name, model_name, timestep=None,
                      decision_iteration=None):
        raise NotImplementedError()

    def prepare_warm_start(self, modelrun_id):
        raise NotImplementedError()
    # endregion<|MERGE_RESOLUTION|>--- conflicted
+++ resolved
@@ -324,11 +324,8 @@
             # get port types for model - inputs, outputs, parameters
             # run sql call
             for port_type in self.port_types:
-<<<<<<< HEAD
 
                 # get specification details by joining sim model port and specification relation using the specification id (unique to each specification)
-=======
->>>>>>> 3e92228a
                 cursor.execute('SELECT s.* FROM simulation_model_port smp JOIN specifications s ON smp.specification_id=s.id WHERE smp.model_name=%s AND port_type=%s;', [model_name, port_type])
 
                 # get returned data
