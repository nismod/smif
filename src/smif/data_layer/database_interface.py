"""Database store implementations
"""
import json

# import psycopg2 to handel database transactions
import psycopg2
import psycopg2.extras
from smif.data_layer.abstract_config_store import ConfigStore
from smif.data_layer.abstract_data_store import DataStore
from smif.data_layer.abstract_metadata_store import MetadataStore


def initiate_db_connection(host, user_name, database_name, port, password):
    """Establish a database connection

    Returns
    -------
    database_connection
        An established connection to the database

    """

    # attempt to create the database connection
    database_connection = psycopg2.connect("host=%s dbname=%s user=%s password=%s port=%s" %
                                           (host, database_name, user_name, password, port))

    return database_connection


class DbConfigStore(ConfigStore):
    """Database backend for config store
    """

    def __init__(self, host, user, dbname, port, password):
        """Initiate. Setup database connection. Set up common values.
        """
        # establish database connection
        self.database_connection = initiate_db_connection(host, user, dbname, port, password)

        # list of expected port types - these should be specified somewhere, or not presumed at all
        self.port_types = ['inputs', 'outputs', 'parameters']

    # region Model runs
    def read_model_runs(self):
        raise NotImplementedError()

    def read_model_run(self, model_run_name):
        raise NotImplementedError()

    def write_model_run(self, model_run):
        raise NotImplementedError()

    def update_model_run(self, model_run_name, model_run):
        raise NotImplementedError()

    def delete_model_run(self, model_run_name):
        raise NotImplementedError()
    # endregion

    # region System-of-systems models
    def read_sos_models(self):
        raise NotImplementedError()

    def read_sos_model(self, sos_model_name):
        raise NotImplementedError()

    def write_sos_model(self, sos_model):
        raise NotImplementedError()

    def update_sos_model(self, sos_model_name, sos_model):
        raise NotImplementedError()

    def delete_sos_model(self, sos_model_name):
        raise NotImplementedError()
    # endregion

    # region Models
    def read_models(self):
        """Read all simulation models
<<<<<<< HEAD

        Returns
        -------
        list
            A list of dictionaries for the models returned
        """
        # establish a cursor to read the database
        cursor = self.database_connection.cursor(cursor_factory=psycopg2.extras.RealDictCursor)

        # run sql call
        cursor.execute('SELECT * FROM simulation_models')

        # get returned data
        simulation_models = cursor.fetchall()

        # loop through the returned simulation models to get their details
        # create dictionary to store simulation models
        simulation_model_list = {}
        # loop through known models
        for simulation_model in simulation_models:

            # get details of the models from the read call and add to list
            simulation_model_list[simulation_model['name']] = self.read_model(simulation_model['name'])

        # return data to user
        return simulation_model_list

    def read_model(self, model_name):
        """Read a simulation model

        Argument
        --------
        model_name: string
            The name of the model to read

        Returns
        -------
        dict
            A dictionary of the model definition returned
        """
        # establish a cursor to read the database
        cursor = self.database_connection.cursor(cursor_factory=psycopg2.extras.RealDictCursor)

        # run sql call
        cursor.execute('SELECT * FROM simulation_models WHERE name=%s', [model_name])

        # get returned data
        simulation_model = cursor.fetchall()

        # check if a simulation model has been found and only proceed if so
        if len(simulation_model) == 1:
            # get port types for model - inputs, outputs, parameters
            # run sql call
            for port_type in self.port_types:
                cursor.execute('SELECT s.* FROM simulation_model_port smp JOIN specifications s ON smp.specification_id=s.id WHERE smp.model_name=%s AND port_type=%s;', [model_name, port_type])

                # get returned data
                port_data = cursor.fetchall()

                # add port data to model dictionary
                simulation_model[0][port_type] = port_data

        # return data to user
        return simulation_model

    def write_model(self, model):
        """Write a simulation model to the database

        Argument
        --------
        model: dictionary
            A model definition

        """
        # establish a cursor to read the database
        cursor = self.database_connection.cursor(cursor_factory=psycopg2.extras.DictCursor)

        # write model
        # write the model to the database
        cursor.execute('INSERT INTO simulation_models (name, description, interventions, wrapper_location) VALUES (%s,%s,%s,%s) RETURNING id;', [model['name'], model['description'], json.dumps(model['interventions']), model['wrapper_location']])

        # commit changes to database
        self.database_connection.commit()

        # get returned data
        simulation_model_id = cursor.fetchone()

        # write the specification to the database (metadata on the inputs/outputs/parameters)

        # loop through port types
        for port_type in self.port_types:
            # if port type is a key in given model definition, add all specifications to database
            if port_type in model.keys():
                # loop through the specifications for the port type
                for spec in model[port_type]:
                    # should probably check it is already not in the database first

                    # add specification to database
                    cursor.execute('INSERT INTO specifications (name, description, dimensions, unit, suggested_range, absolute_range) VALUES (%s,%s,%s,%s,%s,%s) RETURNING id;', [spec['name'], spec['description'], spec['dimensions'], spec['unit'], spec['suggested_range'], spec['absolute_range']])

                    # commit changes to database
                    self.database_connection.commit()

                    # get returned data
                    specification_id = cursor.fetchone()

                    # write to port
                    # write model and specification to port table
                    cursor.execute('INSERT INTO simulation_model_port (model_name, model_id, specification_name, specification_id, port_type) VALUES (%s, %s, %s, %s, %s);', [model['name'], simulation_model_id[0], spec['name'], specification_id[0], port_type])

                    # commit changes to database
                    self.database_connection.commit()

        # return data to user
        return

    def update_model(self, model_name, model):
        """Update a simulation model

        Argument
        --------
        model_name: string
            The name of the model to update
        model:
             A model definition with only the fields to be updated

        """
        # establish a cursor to read the database
        cursor = self.database_connection.cursor(cursor_factory=psycopg2.extras.DictCursor)

        # update the model description is passed
        if 'description' in model.keys():
            cursor.execute('UPDATE simulation_models SET description=%s WHERE name=%s;', [model['description'], model_name])

        # update the intervention list is passed
        if 'interventions' in model.keys():
            cursor.execute('UPDATE simulation_models SET interventions=%s WHERE name=%s;', [json.dumps(model['interventions']), model_name])

        # update the wrapper location if passed
        if 'wrapper_location' in model.keys():
            cursor.execute('UPDATE simulation_models SET wrapper_location=%s WHERE name=%s;', [model['wrapper_location'], model_name])

        # commit changes to database
        self.database_connection.commit()

        # update any of the port types if passed
        # need to figure out how to update an inputs/output/parameter and the specification
        for port_type in self.port_types:

            # if the port type has been passed to be updated
            if port_type in model.keys():

                # loop through each specification for the port type
                for spec in model[port_type]:

                    # get the id of the specification to update - based on name, model and port
                    cursor.execute('SELECT specification_id FROM simulation_model_port WHERE port_type=%s and specification_name=%s and model_name=%s;', [port_type, spec['name'], model_name])

                    # get result of query
                    spec_id = cursor.fetchall()

                    # check for possible errors related to the existence of the specification
                    if len(spec_id) > 1:
                        # return an error, more than one specification id returned
                        return
                    elif len(spec_id) == 0:
                        # return an error - no matching specification found to be updated
                        return

                    # check for each key in the specification and update if present
                    if 'name' in spec.keys():
                        continue
                    if 'description' in spec.keys():
                        # run update sql
                        cursor.execute('UPDATE specifications SET description = %s WHERE id=%s', [spec['description'], spec_id])
                    if 'dimensions' in spec.keys():
                        # run update sql
                        cursor.execute('UPDATE specifications SET dimensions = %s WHERE id=%s',                                       [spec['dimensions'], spec_id])
                    if 'unit' in spec.keys():
                        # run update sql
                        cursor.execute('UPDATE specifications SET unit = %s WHERE id=%s', [spec['unit'], spec_id])
                    if 'suggested_range' in spec.keys():
                        # run update sql
                        cursor.execute('UPDATE specifications SET suggested_range = %s WHERE id=%s',[spec['suggested_range'], spec_id])
                    if 'absolute_range' in spec.keys():
                        # run update sql
                        cursor.execute('UPDATE specifications SET absolute_range = %s WHERE id=%s',[spec['absolute_range'], spec_id])

                    # commit changes to database
                    self.database_connection.commit()

        return

    def delete_model(self, model_name):
        """Delete a simulation model

        Argument
        --------
        model_name: string
            The name of the model to be deleted

        """
        # establish a cursor to read the database
        cursor = self.database_connection.cursor(cursor_factory=psycopg2.extras.RealDictCursor)

        # delete specifications if unique to model
        # get a list of the specifications linked to the model name
        cursor.execute('SELECT * FROM simulation_model_port WHERE model_name=%s;', [model_name])

        # loop through returned model specifications
        for specification in cursor.fetchall():

            # check if the specification is used by any other models
            cursor.execute('SELECT COUNT(*) FROM simulation_model_port WHERE specification_id=%s;', [specification['id']])

            # get the count from the query
            specification_count = cursor.fetchone()

            # if the count is only 1, safe to delete specification, otherwise leave it
            if specification_count == 1:
                cursor.execute('DELETE FROM specifications WHERE id=%s;', [specification['id']])

                # commit changes to database
                self.database_connection.commit()

        # run sql call to delete from simulation model port
        cursor.execute('DELETE FROM simulation_model_port WHERE model_name=%s;', [model_name])

        # commit changes to database
        self.database_connection.commit()

        # run sql call to delete from simulation models
        cursor.execute('DELETE FROM simulation_models WHERE name=%s;', [model_name])

        # commit changes to database
        self.database_connection.commit()

        # get the number of rows deleted and return
        affected_rows = cursor.rowcount

        return
=======
        """
        raise NotImplementedError()

    def read_model(self, model_name):
        """Read a simulation model
        """
        raise NotImplementedError()

    def write_model(self, model):
        """Write a new simulation model
        """
        raise NotImplementedError()

    def update_model(self, model_name, model):
        """Update an existing simulation model
        """
        raise NotImplementedError()

    def delete_model(self, model_name):
        """Delete a simulation model
        """
        raise NotImplementedError()
>>>>>>> ac529683
    # endregion

    # region Scenarios
    def read_scenarios(self):
        """Read list of scenarios

         Returns
        -------
        list
            A list of scenarios as dictionary's
        """
        # establish a cursor to read the database
        cursor = self.database_connection.cursor(cursor_factory=psycopg2.extras.RealDictCursor)

        # run sql call
        cursor.execute('SELECT * FROM scenarios')

        # get returned data
        scenarios = cursor.fetchall()

        # return data to user
        return scenarios

    def read_scenario(self, scenario_name):
        """Read a scenario

        Argument
        --------
        scenario_name: string
            The name of the scenario to read

        Returns
        -------
        dict
            A scenario definition
        """
        # establish a cursor to read the database
        cursor = self.database_connection.cursor(cursor_factory=psycopg2.extras.RealDictCursor)

        # run sql call
        cursor.execute('SELECT * FROM scenarios WHERE name=%s', [scenario_name])

        # get returned data
        scenario = cursor.fetchone()

        # return data to user
        return scenario

    def write_scenario(self, scenario):
        """Write a scenario

        Argument
        --------
        scenario: dict
            A scenario definition

        """
        # establish a cursor to read the database
        cursor = self.database_connection.cursor(cursor_factory=psycopg2.extras.DictCursor)

        # run sql call
        sql = 'INSERT INTO scenarios (name, description) VALUES (%s,%s) RETURNING id;'
        cursor.execute(sql, [scenario['name'], scenario['description']])

        # commit changes to database
        self.database_connection.commit()

        # get id of new scenario - checks it has been written in
        scenario_id = cursor.fetchone()

        return

    def update_scenario(self, scenario_name, scenario):
        """Update a scenario

        Argument
        --------
        scenario_name: string
            The name of the scenario to update
        scenario: dict
            The project configuration

        """
        # establish a cursor to read the database
        cursor = self.database_connection.cursor(cursor_factory=psycopg2.extras.DictCursor)

        # run sql call
        cursor.execute('UPDATE scenarios SET description = %s WHERE name=%s', [scenario['description'], scenario_name])

        # commit changes to database
        self.database_connection.commit()

        return

    def delete_scenario(self, scenario_name):
        """Delete a scenario

        Argument
        --------
        scenario_name: string
            The name of the scenario to delete
        """
        # establish a cursor to read the database
        cursor = self.database_connection.cursor(cursor_factory=psycopg2.extras.DictCursor)

        # check passed scenario exists
        cursor.execute('SELECT id FROM scenarios WHERE name=%s;', [scenario_name])

        # get returned data - scenario id
        scenario_id = cursor.fetchall()

        if len(scenario_id) > 0:

            # need to check for and delete any scenario variants that are associated with this scenario
            cursor.execute('DELETE FROM scenario_variants WHERE scenario_name=%s;', [scenario_name])

            # commit changes to database
            self.database_connection.commit()

            # run sql call
            cursor.execute('DELETE FROM scenarios WHERE name=%s', [scenario_name])

            # commit changes to database
            self.database_connection.commit()

        return
    # endregion

    # region Scenario Variants
    def read_scenario_variants(self, scenario_name):
        """Read scenario variants

        Argument
        --------
        scenario_name: string
            The name of the scenario name to return variants for

        Returns
        -------
        dict
            A list scenario variants as dictionaries
        """
        # establish a cursor to read the database
        cursor = self.database_connection.cursor(cursor_factory=psycopg2.extras.RealDictCursor)

        # run sql call
<<<<<<< HEAD
        cursor.execute('SELECT sv.*, v.description, v.data FROM scenario_variants sv JOIN variants v ON sv.variant_name = v.name WHERE sv.scenario_name=%s', [scenario_name])
=======
        sql = 'SELECT sv.*, v.description, v.data FROM scenario_variants sv ' \
              'JOIN variants v ON sv.variant_name = v.variant_name WHERE sv.scenario_name=%s'
        cursor.execute(sql, [scenario_name])
>>>>>>> ac529683

        # get returned data
        scenario_variants = cursor.fetchall()

        # return data to user
        return scenario_variants

    def read_scenario_variant(self, scenario_name, variant_name):
        """Read scenario variants

        Argument
        --------
        scenario_name: string
            The name of the scenario
        variant_name: string
            The name of scenario variant to return

        Returns
        -------
        dict
            A scenario variant definition
        """
        # establish a cursor to read the database
        cursor = self.database_connection.cursor(cursor_factory=psycopg2.extras.RealDictCursor)

        # run sql call
<<<<<<< HEAD
        cursor.execute('SELECT sv.*, v.description, v.data FROM scenario_variants sv JOIN variants v ON sv.variant_name = v.name WHERE sv.scenario_name=%s AND sv.variant_name=%s', [scenario_name, variant_name])
=======
        sql = 'SELECT sv.*, v.description, v.data FROM scenario_variants sv ' \
              'JOIN variants v ON sv.variant_name = v.variant_name ' \
              'WHERE sv.scenario_name=%s AND sv.variant_name=%s'
        cursor.execute(sql, [scenario_name, variant_name])
>>>>>>> ac529683

        # get returned data
        scenario_variant = cursor.fetchall()

        # return data to user
        return scenario_variant

    def write_scenario_variant(self, scenario_name, variant):
        """Write scenario variant

        Argument
        --------
        scenario_name: string
            The name of the scenario the variant is associated with
        variant: dict
            The variant definition

        Returns
        -------
        integer
            The id of the added scenario variant
        """
        # establish a cursor to read the database
        cursor = self.database_connection.cursor(cursor_factory=psycopg2.extras.DictCursor)

        # here is a dependency on the given scenario name already existing
        # - this can be enforced in the database by a foreign key, but should probably check here
        # - would also enable access to the scenario id
        cursor.execute('SELECT id FROM scenarios WHERE name=%s;', [scenario_name])

        # get returned data
        scenario_id = cursor.fetchall()

        # if a scenario_id has been found
        if len(scenario_id) == 1:

            # run sql to add data to variants to database
<<<<<<< HEAD
            cursor.execute('INSERT INTO variants (name, description, data) VALUES (%s,%s,%s) RETURNING id;', [variant['variant_name'], variant['description'], json.dumps(variant['data'])])
=======
            sql = 'INSERT INTO variants (variant_name, description, data) VALUES (%s,%s,%s) RETURNING id;'
            cursor.execute(sql, [variant['variant_name'], variant['description'], json.dumps(variant['data'])])
>>>>>>> ac529683

            # commit changes to database
            self.database_connection.commit()

            # get returned data
            variant_id = cursor.fetchone()

            # run sql call
            sql = 'INSERT INTO scenario_variants (scenario_name, variant_name, scenario_id) VALUES (%s,%s,%s) RETURNING id;'
            cursor.execute(sql, [variant['scenario_name'], variant['variant_name'], scenario_id[0]['id']])

            # commit changes to database
            self.database_connection.commit()

            # get returned data
            scenario_variant_id = cursor.fetchone()

            return scenario_variant_id
        else:
            return

    def update_scenario_variant(self, scenario_name, variant_name, variant):
        """Update scenario variant

        Argument
        --------
        scenario_name: string
            The name of the scenario the variant is associated with
        variant_name: string
            The name of variant to be updated
        variant: dict
            The variant definition containing the data to be updated

        """
        # establish a cursor to read the database
        cursor = self.database_connection.cursor(cursor_factory=psycopg2.extras.RealDictCursor)

        if 'description' in variant.keys() and 'data' in variant.keys():

            # run sql call
<<<<<<< HEAD
            cursor.execute('UPDATE variants SET description=%s AND data=%s WHERE name = %s RETURNING id;', [variant['description'], json.dumps(variant['data']), variant_name])
=======
            sql = 'UPDATE variants SET description=%s AND data=%s WHERE variant_name = %s RETURNING id;'
            cursor.execute(sql, [variant['description'],
                                 json.dumps(variant['data']),
                                 variant_name])
>>>>>>> ac529683

        elif 'description' in variant.keys() and 'data' not in variant.keys():

            # run sql call
<<<<<<< HEAD
            cursor.execute('UPDATE variants SET description=%s WHERE name = %s RETURNING id;', [variant['description'], variant_name])
=======
            sql = 'UPDATE variants SET description=%s WHERE variant_name = %s RETURNING id;'
            cursor.execute(sql, [variant['description'], variant_name])
>>>>>>> ac529683

        elif 'description' not in variant.keys() and 'data' in variant.keys():

            # run sql call
<<<<<<< HEAD
            cursor.execute('UPDATE variants SET data=%s WHERE name = %s RETURNING id;', [json.dumps(variant['data']), variant_name])
=======
            sql = 'UPDATE variants SET data=%s WHERE variant_name = %s RETURNING id;'
            cursor.execute(sql, [json.dumps(variant['data']), variant_name])
>>>>>>> ac529683

        # commit changes to database
        self.database_connection.commit()

        # get the number of rows deleted and return
        affected_rows = cursor.rowcount

        return affected_rows

    def delete_scenario_variant(self, scenario_name, variant_name):
        """"Delete scenario variant

        Argument
        --------
        scenario_name: string
            The name of the scenario the variant to be deleted is associated with
        variant_name: string
            The name of the variant to be deleted

        Returns
        -------
        integer
            The number of rows deleted

        """
        # establish a cursor to read the database
        cursor = self.database_connection.cursor(cursor_factory=psycopg2.extras.DictCursor)

        # run sql call
        sql = 'DELETE FROM scenario_variants WHERE scenario_name=%s AND variant_name=%s'
        cursor.execute(sql, [scenario_name, variant_name])

        # commit changes to database
        self.database_connection.commit()

        # run sql call
        cursor.execute('DELETE FROM variants WHERE name=%s', [scenario_name, variant_name])

        # commit changes to database
        self.database_connection.commit()

        # get the number of rows deleted and return
        affected_rows = cursor.rowcount

        return affected_rows

    # endregion

    # region Narratives
    def read_narrative(self, sos_model_name, narrative_name):
        raise NotImplementedError()
    # endregion

    # region Strategies
    def read_strategies(self, model_run_name):
        raise NotImplementedError()

    def write_strategies(self, model_run_name, strategies):
        raise NotImplementedError()
    # endregion


class DbMetadataStore(MetadataStore):
    """Database backend for metadata store
    """
    # region Units
    def read_unit_definitions(self):
        raise NotImplementedError()
    # endregion

    # region Dimensions
    def read_dimensions(self):
        raise NotImplementedError()

    def read_dimension(self, dimension_name):
        raise NotImplementedError()

    def write_dimension(self, dimension):
        raise NotImplementedError()

    def update_dimension(self, dimension_name, dimension):
        raise NotImplementedError()

    def delete_dimension(self, dimension_name):
        raise NotImplementedError()
    # endregion


class DbDataStore(DataStore):
    """Database backend for data store
    """
    # region Scenario Variant Data
    def read_scenario_variant_data(self, scenario_name, variant_name, variable, timestep=None):
        raise NotImplementedError()

    def write_scenario_variant_data(self, scenario_name, variant_name,
                                    data_array, timestep=None):
        raise NotImplementedError()
    # endregion

    # region Narrative Data
    def read_narrative_variant_data(self, narrative_name, variant_name, variable,
                                    timestep=None):
        raise NotImplementedError()

    def write_narrative_variant_data(self, narrative_name, variant_name, data_array,
                                     timestep=None):
        raise NotImplementedError()

    def read_model_parameter_default(self, model_name, parameter_name):
        raise NotImplementedError()

    def write_model_parameter_default(self, model_name, parameter_name, data):
        raise NotImplementedError()
    # endregion

    # region Interventions
    def read_interventions(self, sector_model_name):
        raise NotImplementedError()

    def read_initial_conditions(self, sector_model_name):
        raise NotImplementedError()
    # endregion

    # region State
    def read_state(self, modelrun_name, timestep, decision_iteration=None):
        raise NotImplementedError()

    def write_state(self, state, modelrun_name, timestep, decision_iteration=None):
        raise NotImplementedError()
    # endregion

    # region Conversion coefficients
    def read_coefficients(self, source_spec, destination_spec):
        raise NotImplementedError

    def write_coefficients(self, source_spec, destination_spec, data):
        raise NotImplementedError()
    # endregion

    # region Results
    def read_results(self, modelrun_name, model_name, output_spec, timestep=None,
                     decision_iteration=None):
        raise NotImplementedError()

    def write_results(self, data_array, modelrun_name, model_name, timestep=None,
                      decision_iteration=None):
        raise NotImplementedError()

    def prepare_warm_start(self, modelrun_id):
        raise NotImplementedError()
    # endregion<|MERGE_RESOLUTION|>--- conflicted
+++ resolved
@@ -77,7 +77,6 @@
     # region Models
     def read_models(self):
         """Read all simulation models
-<<<<<<< HEAD
 
         Returns
         -------
@@ -319,30 +318,6 @@
         affected_rows = cursor.rowcount
 
         return
-=======
-        """
-        raise NotImplementedError()
-
-    def read_model(self, model_name):
-        """Read a simulation model
-        """
-        raise NotImplementedError()
-
-    def write_model(self, model):
-        """Write a new simulation model
-        """
-        raise NotImplementedError()
-
-    def update_model(self, model_name, model):
-        """Update an existing simulation model
-        """
-        raise NotImplementedError()
-
-    def delete_model(self, model_name):
-        """Delete a simulation model
-        """
-        raise NotImplementedError()
->>>>>>> ac529683
     # endregion
 
     # region Scenarios
@@ -489,13 +464,7 @@
         cursor = self.database_connection.cursor(cursor_factory=psycopg2.extras.RealDictCursor)
 
         # run sql call
-<<<<<<< HEAD
         cursor.execute('SELECT sv.*, v.description, v.data FROM scenario_variants sv JOIN variants v ON sv.variant_name = v.name WHERE sv.scenario_name=%s', [scenario_name])
-=======
-        sql = 'SELECT sv.*, v.description, v.data FROM scenario_variants sv ' \
-              'JOIN variants v ON sv.variant_name = v.variant_name WHERE sv.scenario_name=%s'
-        cursor.execute(sql, [scenario_name])
->>>>>>> ac529683
 
         # get returned data
         scenario_variants = cursor.fetchall()
@@ -522,14 +491,7 @@
         cursor = self.database_connection.cursor(cursor_factory=psycopg2.extras.RealDictCursor)
 
         # run sql call
-<<<<<<< HEAD
         cursor.execute('SELECT sv.*, v.description, v.data FROM scenario_variants sv JOIN variants v ON sv.variant_name = v.name WHERE sv.scenario_name=%s AND sv.variant_name=%s', [scenario_name, variant_name])
-=======
-        sql = 'SELECT sv.*, v.description, v.data FROM scenario_variants sv ' \
-              'JOIN variants v ON sv.variant_name = v.variant_name ' \
-              'WHERE sv.scenario_name=%s AND sv.variant_name=%s'
-        cursor.execute(sql, [scenario_name, variant_name])
->>>>>>> ac529683
 
         # get returned data
         scenario_variant = cursor.fetchall()
@@ -567,12 +529,7 @@
         if len(scenario_id) == 1:
 
             # run sql to add data to variants to database
-<<<<<<< HEAD
             cursor.execute('INSERT INTO variants (name, description, data) VALUES (%s,%s,%s) RETURNING id;', [variant['variant_name'], variant['description'], json.dumps(variant['data'])])
-=======
-            sql = 'INSERT INTO variants (variant_name, description, data) VALUES (%s,%s,%s) RETURNING id;'
-            cursor.execute(sql, [variant['variant_name'], variant['description'], json.dumps(variant['data'])])
->>>>>>> ac529683
 
             # commit changes to database
             self.database_connection.commit()
@@ -613,34 +570,17 @@
         if 'description' in variant.keys() and 'data' in variant.keys():
 
             # run sql call
-<<<<<<< HEAD
             cursor.execute('UPDATE variants SET description=%s AND data=%s WHERE name = %s RETURNING id;', [variant['description'], json.dumps(variant['data']), variant_name])
-=======
-            sql = 'UPDATE variants SET description=%s AND data=%s WHERE variant_name = %s RETURNING id;'
-            cursor.execute(sql, [variant['description'],
-                                 json.dumps(variant['data']),
-                                 variant_name])
->>>>>>> ac529683
 
         elif 'description' in variant.keys() and 'data' not in variant.keys():
 
             # run sql call
-<<<<<<< HEAD
             cursor.execute('UPDATE variants SET description=%s WHERE name = %s RETURNING id;', [variant['description'], variant_name])
-=======
-            sql = 'UPDATE variants SET description=%s WHERE variant_name = %s RETURNING id;'
-            cursor.execute(sql, [variant['description'], variant_name])
->>>>>>> ac529683
 
         elif 'description' not in variant.keys() and 'data' in variant.keys():
 
             # run sql call
-<<<<<<< HEAD
             cursor.execute('UPDATE variants SET data=%s WHERE name = %s RETURNING id;', [json.dumps(variant['data']), variant_name])
-=======
-            sql = 'UPDATE variants SET data=%s WHERE variant_name = %s RETURNING id;'
-            cursor.execute(sql, [json.dumps(variant['data']), variant_name])
->>>>>>> ac529683
 
         # commit changes to database
         self.database_connection.commit()
