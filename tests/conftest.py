#!/usr/bin/env python
# -*- coding: utf-8 -*-
"""Holds fixtures for the smif package tests
"""
from __future__ import absolute_import, division, print_function

import json
import logging
import os
from copy import deepcopy

import numpy as np
import pandas as pd
from pytest import fixture
from smif.data_layer import Store
from smif.data_layer.data_array import DataArray
from smif.data_layer.file.file_config_store import _write_yaml_file as dump
from smif.data_layer.memory_interface import (MemoryConfigStore,
                                              MemoryDataStore,
                                              MemoryMetadataStore)
from smif.metadata import Spec

logging.basicConfig(filename='test_logs.log',
                    level=logging.DEBUG,
                    format='%(asctime)s %(name)-12s: %(levelname)-8s %(message)s',
                    filemode='w')


@fixture
def empty_store():
    """Store fixture
    """
    # implement each part using the memory classes, simpler than mocking
    # each other implementation of a part is tested fully by e.g. test_config_store.py
    return Store(
        config_store=MemoryConfigStore(),
        metadata_store=MemoryMetadataStore(),
        data_store=MemoryDataStore()
    )


@fixture
def setup_empty_folder_structure(tmpdir_factory):
    folder_list = ['models', 'results', 'config', 'data']

    config_folders = [
        'dimensions',
        'model_runs',
        'scenarios',
        'sector_models',
        'sos_models',
    ]
    for folder in config_folders:
        folder_list.append(os.path.join('config', folder))

    data_folders = [
        'coefficients',
        'dimensions',
        'initial_conditions',
        'interventions',
        'narratives',
        'scenarios',
        'strategies',
        'parameters'
    ]
    for folder in data_folders:
        folder_list.append(os.path.join('data', folder))

    test_folder = tmpdir_factory.mktemp("smif")

    for folder in folder_list:
        test_folder.mkdir(folder)

    return test_folder


@fixture
def setup_folder_structure(setup_empty_folder_structure, oxford_region, remap_months,
                           initial_system, planned_interventions):
    """

    Returns
    -------
    :class:`LocalPath`
        Path to the temporary folder
    """
    test_folder = setup_empty_folder_structure

    region_file = test_folder.join('data', 'dimensions', 'test_region.geojson')
    region_file.write(json.dumps(oxford_region))

    intervals_file = test_folder.join('data', 'dimensions', 'annual.yml')
    intervals_file.write("""\
- name: '1'
  interval: [[P0Y, P1Y]]
""")

    intervals_file = test_folder.join('data', 'dimensions', 'hourly.yml')
    intervals_file.write("""\
- name: '1'
  interval: [[PT0H, PT1H]]
""")

    initial_conditions_dir = str(test_folder.join('data', 'initial_conditions'))
    dump(initial_conditions_dir, 'init_system', initial_system)

    interventions_dir = str(test_folder.join('data', 'interventions'))
    dump(interventions_dir, 'planned_interventions', planned_interventions)

    dimensions_dir = str(test_folder.join('data', 'dimensions'))
    dump(dimensions_dir, 'remap', remap_months)

    units_file = test_folder.join('data', 'user_units.txt')
    with units_file.open(mode='w') as units_fh:
        units_fh.write("blobbiness = m^3 * 10^6\n")
        units_fh.write("people = [people]\n")
        units_fh.write("mcm = 10^6 * m^3\n")
        units_fh.write("GBP=[currency]\n")

    return test_folder


@fixture
def initial_system():
    """Initial system (interventions with build_date)
    """
    return [
        {'name': 'water_asset_a', 'build_year': 2017},
        {'name': 'water_asset_b', 'build_year': 2017},
        {'name': 'water_asset_c', 'build_year': 2017},
    ]


@fixture
def parameters():
    return [
        {
            'name': 'smart_meter_savings',
            'description': 'The savings from smart meters',
            'absolute_range': (0, 100),
            'suggested_range': (3, 10),
            'default_value': 3,
            'unit': '%'
        }
    ]


@fixture
def planned_interventions():
    """Return pre-specified planning intervention data
    """
    return [
        {
            'name': 'water_asset_a',
            'capacity': {'value': 6, 'unit': 'Ml'},
            'description': 'Existing water treatment plants',
            'location': {'lat': 51.74556, 'lon': -1.240528}
        },
        {
            'name': 'water_asset_b',
            'capacity': {'value': 6, 'unit': 'Ml'},
            'description': 'Existing water treatment plants',
            'location': {'lat': 51.74556, 'lon': -1.240528}
        },
        {
            'name': 'water_asset_c',
            'capacity': {'value': 6, 'unit': 'Ml'},
            'description': 'Existing water treatment plants',
            'location': {'lat': 51.74556, 'lon': -1.240528}
        },
    ]


@fixture
def oxford_region():
    data = {
        "type": "FeatureCollection",
        "crs": {
            "type": "name",
            "properties": {
                "name": "urn:ogc:def:crs:EPSG::27700"
            }
        },
        "features": [
            {
                "type": "Feature",
                "properties": {
                    "name": "oxford"
                },
                "geometry": {
                    "type": "Polygon",
                    "coordinates": [
                        [
                            [448180, 209366],
                            [449500, 211092],
                            [450537, 211029],
                            [450873, 210673],
                            [451250, 210793],
                            [451642, 210023],
                            [453855, 208466],
                            [454585, 208468],
                            [456077, 207967],
                            [456146, 207738],
                            [456668, 207779],
                            [456708, 207444],
                            [456278, 207122],
                            [456149, 206615],
                            [455707, 206798],
                            [455749, 204521],
                            [456773, 204488],
                            [457014, 204184],
                            [456031, 203475],
                            [456444, 202854],
                            [456087, 202044],
                            [455369, 201799],
                            [454396, 202203],
                            [453843, 201634],
                            [452499, 203209],
                            [452052, 203566],
                            [451653, 203513],
                            [450645, 205137],
                            [449497, 205548],
                            [449051, 206042],
                            [448141, 208446],
                            [448180, 209366]
                        ]
                    ]
                }
            },
        ]
    }
    return data


@fixture
def initial_conditions():
    return [{'name': 'solar_installation', 'build_year': 2017}]


@fixture
def interventions():
    return {
        'solar_installation': {
            'name': 'solar_installation',
            'capacity': 5,
            'capacity_units': 'MW'
        },
        'wind_installation': {
            'name': 'wind_installation',
            'capacity': 4,
            'capacity_units': 'MW'
        }
    }


@fixture
def water_interventions_abc():
    return [
        {
            "name": "water_asset_a",
            "location": "oxford",
            "capital_cost": {
                "units": "£",
                "value": 1000
            },
            "economic_lifetime": {
                "units": "years",
                "value": 25
            },
            "operational_lifetime": {
                "units": "years",
                "value": 25
            }
        },
        {
            "name": "water_asset_b",
            "location": "oxford",
            "capital_cost": {
                "units": "£",
                "value": 1500
            },
            "economic_lifetime": {
                "units": "years",
                "value": 25
            },
            "operational_lifetime": {
                "units": "years",
                "value": 25
            }
        },
        {
            "name": "water_asset_c",
            "location": "oxford",
            "capital_cost": {
                "units": "£",
                "value": 3000
            },
            "economic_lifetime": {
                "units": "years",
                "value": 25
            },
            "operational_lifetime": {
                "units": "years",
                "value": 25
            }
        }
    ]


@fixture
def model_run():
    """Return sample model_run
    """
    return {
        'name': 'unique_model_run_name',
        'description': 'a description of what the model run contains',
        'stamp': '2017-09-20T12:53:23+00:00',
        'timesteps': [
            2015,
            2020,
            2025
        ],
        'sos_model': 'energy',
        'scenarios': {
            'population': 'High Population (ONS)'
        },
        'strategies': [
            {
                'type': 'pre-specified-planning',
                'name': 'energy_supply',
                'description': 'description of the strategy',
                'model_name': 'energy_supply',
            }
        ],
        'narratives': {
            'technology': [
                'Energy Demand - High Tech'
            ],
            'governance': [
                'Central Planning'
            ]
        }
    }


@fixture
def get_sos_model(sample_narratives):
    """Return sample sos_model
    """
    return {
        'name': 'energy',
        'description': "A system of systems model which encapsulates "
                       "the future supply and demand of energy for the UK",
        'scenarios': [
            'population'
        ],
        'narratives': sample_narratives,
        'sector_models': [
            'energy_demand',
            'energy_supply'
        ],
        'scenario_dependencies': [
            {
                'source': 'population',
                'source_output': 'population_count',
                'sink': 'energy_demand',
                'sink_input': 'population'
            }
        ],
        'model_dependencies': [
            {
                'source': 'energy_demand',
                'source_output': 'gas_demand',
                'sink': 'energy_supply',
                'sink_input': 'natural_gas_demand'
            }
        ]
    }


@fixture
def get_sector_model(annual, hourly, lad):
    """Return sample sector_model
    """
    return {
        'name': 'energy_demand',
        'description': "Computes the energy demand of the"
                       "UK population for each timestep",
        'classname': 'EnergyDemandWrapper',
        'path': '../../models/energy_demand/run.py',
        'inputs': [
            {
                'name': 'population',
                'dtype': 'int',
                'dims': ['lad', 'annual'],
                'coords': {
                    'lad': lad,
                    'annual': annual
                },
                'absolute_range': [0, int(1e12)],
                'expected_range': [0, 100000],
                'unit': 'people'
            }
        ],
        'outputs': [
            {
                'name': 'gas_demand',
                'dtype': 'float',
                'dims': ['lad', 'hourly'],
                'coords': {
                    'lad': lad,
                    'hourly': hourly
                },
                'absolute_range': [0, float('inf')],
                'expected_range': [0.01, 10],
                'unit': 'GWh'
            }
        ],
        'parameters': [
            {
                'name': 'smart_meter_savings',
                'description': "Difference in floor area per person"
                               "in end year compared to base year",
                'absolute_range': [0, float('inf')],
                'expected_range': [0.5, 2],
                'unit': '%',
                'dtype': 'float'
            },
            {
                'name': 'homogeneity_coefficient',
                'description': "How homegenous the centralisation"
                               "process is",
                'absolute_range': [0, 1],
                'expected_range': [0, 1],
                'unit': 'percentage',
                'dtype': 'float'
            }
        ],
        'interventions': [],
        'initial_conditions': []
    }


@fixture
def energy_supply_sector_model(hourly):
    """Return sample sector_model
    """
    return {
        'name': 'energy_supply',
        'description': "Supply system model",
        'classname': 'EnergySupplyWrapper',
        'path': '../../models/energy_supply/run.py',
        'inputs': [
            {
                'name': 'natural_gas_demand',
                'dims': ['lad', 'hourly'],
                'coords': {
                    'lad': ['a', 'b'],
                    'hourly': hourly
                },
                'absolute_range': [0, float('inf')],
                'expected_range': [0, 100],
                'dtype': 'float',
                'unit': 'GWh'
            }
        ],
        'outputs': [],
        'parameters': [],
        'interventions': [],
        'initial_conditions': []
    }


@fixture
def water_supply_sector_model(hourly):
    """Return sample sector_model
    """
    return {
        'name': 'water_supply',
        'description': "Supply system model",
        'classname': 'WaterSupplyWrapper',
        'path': '../../models/water_supply/run.py',
        'inputs': [],
        'outputs': [],
        'parameters': [
            {
                'name': 'clever_water_meter_savings',
                'description': "",
                'absolute_range': [0, 1],
                'expected_range': [0, 0.2],
                'unit': 'percentage',
                'dtype': 'float'
            },
            {
                'name': 'per_capita_water_demand',
                'description': "",
                'absolute_range': [0, float('inf')],
                'expected_range': [0, 0.05],
                'unit': 'Ml/day',
                'dtype': 'float'
            }
        ],
        'interventions': [],
        'initial_conditions': []
    }


@fixture
def get_sector_model_parameter_defaults(get_sector_model):
    """DataArray for each parameter default
    """
    data = {
        'smart_meter_savings': np.array(0.5),
        'homogeneity_coefficient': np.array(0.1)
    }
    for param in get_sector_model['parameters']:
        nda = data[param['name']]
        spec = Spec.from_dict(param)
        data[param['name']] = DataArray(spec, nda)
    return data


@fixture
def get_multidimensional_param():
    spec = Spec.from_dict({
        'name': 'ss_t_base_heating',
        'description': 'Industrial base temperature',
        'default': '../energy_demand/parameters/ss_t_base_heating.csv',
        'unit': '',
        'dims': ['interpolation_params', 'end_yr'],
        'coords': {
            'interpolation_params': ['diffusion_choice', 'value_ey'],
            'end_yr': [2030, 2050]
        },
        'dtype': 'float'
    })
    dataframe = pd.DataFrame([
        {
            'interpolation_params': 'diffusion_choice',
            'end_yr': 2030,
            'ss_t_base_heating': 0
        },
        {
            'interpolation_params': 'diffusion_choice',
            'end_yr': 2050,
            'ss_t_base_heating': 0
        },
        {
            'interpolation_params': 'value_ey',
            'end_yr': 2030,
            'ss_t_base_heating': 15.5
        },
        {
            'interpolation_params': 'value_ey',
            'end_yr': 2050,
            'ss_t_base_heating': 15.5
        },
    ]).set_index(['interpolation_params', 'end_yr'])
    return DataArray.from_df(spec, dataframe)


@fixture
def get_sector_model_no_coords(get_sector_model):
    model = deepcopy(get_sector_model)
    for spec_group in ('inputs', 'outputs', 'parameters'):
        for spec in model[spec_group]:
            try:
                del spec['coords']
            except KeyError:
                pass
    return model


@fixture
def sample_scenarios():
    """Return sample scenario
    """
    return [
        {
            'name': 'population',
            'description': 'The annual change in UK population',
            'provides': [
                {
                    'name': "population_count",
                    'description': "The count of population",
                    'unit': 'people',
                    'dtype': 'int',
                    'dims': ['lad', 'annual']
                },
            ],
            'variants': [
                {
                    'name': 'High Population (ONS)',
                    'description': 'The High ONS Forecast for UK population out to 2050',
                    'data': {
                        'population_count': 'population_high.csv'
                    }
                },
                {
                    'name': 'Low Population (ONS)',
                    'description': 'The Low ONS Forecast for UK population out to 2050',
                    'data': {
                        'population_count': 'population_low.csv'
                    }
                },
            ],
        },
    ]


@fixture
def sample_scenario_data(scenario_with_timestep, get_sector_model, energy_supply_sector_model,
                         water_supply_sector_model):
    scenario_data = {}

    for scenario in [scenario_with_timestep]:
        for variant in scenario['variants']:
            for data_key, data_value in variant['data'].items():
                spec = Spec.from_dict(
                    [provides for provides in scenario['provides']
                     if provides['name'] == data_key][0])
                nda = np.random.random(spec.shape)
                da = DataArray(spec, nda)
                key = (scenario['name'], variant['name'], data_key)
                scenario_data[key] = da

    return scenario_data


@fixture
def get_scenario():
    """Return sample scenario
    """
    return {
        "name": "Economy",
        "description": "Economic projections for the UK",
        "provides": [
            {
                'name': "gva",
                'description': "GVA",
                'dtype': "float",
                'unit': "million GBP"
            }
        ],
        "variants": [
            {
                "name": "Central Economy (High)",
                "data": {
                    "gva": 3,
                }
            }
        ]
    }


@fixture(scope='function')
def get_narrative():
    """Return sample narrative
    """
    return {
        'name': 'technology',
        'description': 'Describes the evolution of technology',
        'provides': {
            'energy_demand': ['smart_meter_savings']
        },
        'variants': [
            {
                'name': 'high_tech_dsm',
                'description': 'High takeup of smart technology on the demand side',
                'data': {
                    'smart_meter_savings': 'high_tech_dsm.csv'
                }
            }
        ]
    }


@fixture
def sample_narratives(get_narrative):
    """Return sample narratives
    """
    return [
        get_narrative,
        {
            'name': 'governance',
            'description': 'Defines the nature of governance and influence upon decisions',
            'provides': {
                'energy_demand': ['homogeneity_coefficient']
            },
            'variants': [
                {
                    'name': 'Central Planning',
                    'description': 'Stronger role for central government in planning and ' +
                                   'regulation, less emphasis on market-based solutions',
                    'data': {
                        'homogeneity_coefficient': 'homogeneity_coefficient.csv'
                    }
                },
            ],
        },
    ]


@fixture
def sample_narrative_data(sample_narratives, get_sector_model, energy_supply_sector_model,
                          water_supply_sector_model):
    narrative_data = {}
    sos_model_name = 'energy'
    sector_models = {}
    sector_models[get_sector_model['name']] = get_sector_model
    sector_models[energy_supply_sector_model['name']] = energy_supply_sector_model
    sector_models[water_supply_sector_model['name']] = water_supply_sector_model

    for narrative in sample_narratives:
        for sector_model_name, param_names in narrative['provides'].items():
            sector_model = sector_models[sector_model_name]
            for param_name in param_names:
                param = _pick_from_list(sector_model['parameters'], param_name)
                for variant in narrative['variants']:
                    spec = Spec.from_dict(param)
                    nda = np.random.random(spec.shape)
                    da = DataArray(spec, nda)
                    key = (sos_model_name, narrative['name'], variant['name'], param_name)
                    narrative_data[key] = da
    return narrative_data


@fixture
def sample_results():
    spec = Spec(name='energy_use', dtype='float')
    data = np.array(1, dtype=float)
    return DataArray(spec, data)


def _pick_from_list(list_, name):
    for item in list_:
        if item['name'] == name:
            return item
    assert False, '{} not found in {}'.format(name, list_)


@fixture
def sample_dimensions(remap_months, hourly, annual, lad):
    """Return sample dimensions
    """
    return [
        {
            'name': 'lad',
            'description': 'Local authority districts for the UK',
            'elements': lad
        },
        {
            'name': 'hourly',
            'description': 'The 8760 hours in the year named by hour',
            'elements': hourly
        },
        {
            'name': 'annual',
            'description': 'One annual timestep, used for aggregate yearly data',
            'elements': annual,
        },
        {
            'name': 'remap_months',
            'description': 'Remapped months to four representative months',
            'elements': remap_months,
        },
        {
            'name': 'technology_type',
            'description': 'Technology dimension for narrative fixture',
            'elements': [
                {'name': 'water_meter'},
                {'name': 'electricity_meter'},
            ]
        },
        {
            'name': 'county',
            'elements': [
                {'name': 'oxford'}
            ]
        },
        {
            'name': 'season',
            'elements': [
                {'name': 'cold_month'},
                {'name': 'spring_month'},
                {'name': 'hot_month'},
                {'name': 'fall_month'}
            ]
        }
    ]


@fixture
def get_dimension():
    return {
        "name": "annual",
        "description": "Single annual interval of 8760 hours",
        "elements":
            [
                {
                    "id": 1,
                    "interval": [["PT0H", "PT8760H"]]
                }
            ]
    }


@fixture
def lad():
    return [{'name': 'a'}, {'name': 'b'}]


@fixture
def hourly():
    return [
        {
            'name': n,
            'interval': [['PT{}H'.format(n), 'PT{}H'.format(n + 1)]]
        }
        for n in range(8)  # should be 8760
    ]


@fixture
def annual():
    return [
        {
            'name': 1,
            'interval': [['PT0H', 'PT8760H']]
        }
    ]


@fixture
def remap_months():
    """Remapping four representative months to months across the year

    In this case we have a model which represents the seasons through
    the year using one month for each season. We then map the four
    model seasons 1, 2, 3 & 4 onto the months throughout the year that
    they represent.

    The data will be presented to the model using the four time intervals,
    1, 2, 3 & 4. When converting to hours, the data will be replicated over
    the year.  When converting from hours to the model time intervals,
    data will be averaged and aggregated.

    """
    data = [
        {'name': 'cold_month', 'interval': [['P0M', 'P1M'], ['P1M', 'P2M'], ['P11M', 'P12M']]},
        {'name': 'spring_month', 'interval': [['P2M', 'P3M'], ['P3M', 'P4M'], ['P4M', 'P5M']]},
        {'name': 'hot_month', 'interval': [['P5M', 'P6M'], ['P6M', 'P7M'], ['P7M', 'P8M']]},
        {'name': 'fall_month', 'interval': [['P8M', 'P9M'], ['P9M', 'P10M'], ['P10M', 'P11M']]}
    ]
    return data


@fixture
def minimal_model_run():
    return {
        'name': 'test_modelrun',
        'timesteps': [2010, 2015, 2010],
        'sos_model': 'energy'
    }


@fixture
def strategies():
    return [
        {
            'type': 'pre-specified-planning',
            'description': 'a description',
            'model_name': 'test_model',
            'interventions': [
                {'name': 'a', 'build_year': 2020},
                {'name': 'b', 'build_year': 2025},
            ]
        },
        {
            'type': 'rule-based',
            'description': 'reduce emissions',
            'path': 'planning/energyagent.py',
            'classname': 'EnergyAgent'
        }
    ]


@fixture
def unit_definitions():
    return ['kg = kilograms']


@fixture
def dimension():
    return {'name': 'category', 'elements': [{'name': 1}, {'name': 2}, {'name': 3}]}


@fixture
def conversion_source_spec():
    return Spec(name='a', dtype='float', unit='ml')


@fixture
def conversion_sink_spec():
    return Spec(name='b', dtype='float', unit='ml')


@fixture
def conversion_coefficients():
    return np.array([[1]])


@fixture
def scenario(sample_dimensions):
    return deepcopy({
        'name': 'mortality',
        'description': 'The annual mortality rate in UK population',
        'provides': [
            {
                'name': 'mortality',
                'dims': ['lad'],
                'coords': {'lad': sample_dimensions[0]['elements']},
                'dtype': 'float',
            }
        ],
        'variants': [
            {
                'name': 'low',
                'description': 'Mortality (Low)',
                'data': {
                    'mortality': 'mortality_low.csv',
                },
            }
        ]
    })


@fixture
<<<<<<< HEAD
def scenario_2_variants(sample_dimensions):
    return deepcopy({
        'name': 'mortality_2_variants',
=======
def scenario_with_timestep(sample_dimensions):
    """This fixture should only be used if you need to write scenario variant data for the
    purpose of a test.  See, for instance, test_scenario_variant_data in the test_store.py.
    In this case, the timestep dimension (that is always present for scenario variant data)
    is explicitly provided for ease of writing out complete scenario variant data.
    """

    return deepcopy({
        'name': 'mortality',
>>>>>>> 40d31935
        'description': 'The annual mortality rate in UK population',
        'provides': [
            {
                'name': 'mortality',
<<<<<<< HEAD
                'dims': ['lad'],
                'coords': {'lad': sample_dimensions[0]['elements']},
=======
                'dims': ['timestep', 'lad'],
                'coords': {
                    'timestep': [2015, 2016],
                    'lad': sample_dimensions[0]['elements']
                },
>>>>>>> 40d31935
                'dtype': 'float',
            }
        ],
        'variants': [
            {
                'name': 'low',
                'description': 'Mortality (Low)',
                'data': {
                    'mortality': 'mortality_low.csv',
                },
<<<<<<< HEAD
            },
            {
                'name': 'high',
                'description': 'Mortality (High)',
                'data': {
                    'mortality': 'mortality_high.csv',
                },
=======
>>>>>>> 40d31935
            }
        ]
    })


@fixture
<<<<<<< HEAD
def scenario_no_variant(sample_dimensions):
    return deepcopy({
        'name': 'mortality_no_variants',
        'description': 'The annual mortality rate in UK population',
        'provides': [
            {
                'name': 'mortality',
                'dims': ['lad'],
                'coords': {'lad': sample_dimensions[0]['elements']},
                'dtype': 'float',
            }
        ],
        'variants': [
        ]
    })


@fixture
=======
>>>>>>> 40d31935
def scenario_no_coords(scenario):
    scenario = deepcopy(scenario)
    for spec in scenario['provides']:
        try:
            del spec['coords']
        except KeyError:
            pass
    return scenario


@fixture
def narrative_no_coords(get_narrative):
    get_narrative = deepcopy(get_narrative)
    for spec in get_narrative['provides']:
        try:
            del spec['coords']
        except KeyError:
            pass
    return get_narrative


@fixture
def state():
    return [
        {
            'name': 'test_intervention',
            'build_year': 1900
        }
    ]<|MERGE_RESOLUTION|>--- conflicted
+++ resolved
@@ -936,11 +936,56 @@
 
 
 @fixture
-<<<<<<< HEAD
 def scenario_2_variants(sample_dimensions):
     return deepcopy({
         'name': 'mortality_2_variants',
-=======
+        'description': 'The annual mortality rate in UK population',
+        'provides': [
+            {
+                'name': 'mortality',
+                'dims': ['lad'],
+                'coords': {'lad': sample_dimensions[0]['elements']},
+                'dtype': 'float',
+            }
+        ],
+        'variants': [
+            {
+                'name': 'low',
+                'description': 'Mortality (Low)',
+                'data': {
+                    'mortality': 'mortality_low.csv',
+                },
+            },
+            {
+                'name': 'high',
+                'description': 'Mortality (High)',
+                'data': {
+                    'mortality': 'mortality_high.csv',
+                },
+            }
+        ]
+    })
+
+
+@fixture
+def scenario_no_variant(sample_dimensions):
+    return deepcopy({
+        'name': 'mortality_no_variants',
+        'description': 'The annual mortality rate in UK population',
+        'provides': [
+            {
+                'name': 'mortality',
+                'dims': ['lad'],
+                'coords': {'lad': sample_dimensions[0]['elements']},
+                'dtype': 'float',
+            }
+        ],
+        'variants': [
+        ]
+    })
+
+
+@fixture
 def scenario_with_timestep(sample_dimensions):
     """This fixture should only be used if you need to write scenario variant data for the
     purpose of a test.  See, for instance, test_scenario_variant_data in the test_store.py.
@@ -950,21 +995,15 @@
 
     return deepcopy({
         'name': 'mortality',
->>>>>>> 40d31935
         'description': 'The annual mortality rate in UK population',
         'provides': [
             {
                 'name': 'mortality',
-<<<<<<< HEAD
-                'dims': ['lad'],
-                'coords': {'lad': sample_dimensions[0]['elements']},
-=======
                 'dims': ['timestep', 'lad'],
                 'coords': {
                     'timestep': [2015, 2016],
                     'lad': sample_dimensions[0]['elements']
                 },
->>>>>>> 40d31935
                 'dtype': 'float',
             }
         ],
@@ -975,43 +1014,12 @@
                 'data': {
                     'mortality': 'mortality_low.csv',
                 },
-<<<<<<< HEAD
-            },
-            {
-                'name': 'high',
-                'description': 'Mortality (High)',
-                'data': {
-                    'mortality': 'mortality_high.csv',
-                },
-=======
->>>>>>> 40d31935
             }
         ]
     })
 
 
 @fixture
-<<<<<<< HEAD
-def scenario_no_variant(sample_dimensions):
-    return deepcopy({
-        'name': 'mortality_no_variants',
-        'description': 'The annual mortality rate in UK population',
-        'provides': [
-            {
-                'name': 'mortality',
-                'dims': ['lad'],
-                'coords': {'lad': sample_dimensions[0]['elements']},
-                'dtype': 'float',
-            }
-        ],
-        'variants': [
-        ]
-    })
-
-
-@fixture
-=======
->>>>>>> 40d31935
 def scenario_no_coords(scenario):
     scenario = deepcopy(scenario)
     for spec in scenario['provides']:
