--- conflicted
+++ resolved
@@ -28,13 +28,8 @@
 
 @fixture(scope='function')
 def get_handler_binary(setup_folder_structure, sample_scenarios, sample_narratives,
-<<<<<<< HEAD
                        sample_dimensions, get_sector_model):
-    handler = DatafileInterface(str(setup_folder_structure), 'local_binary')
-=======
-                       sample_dimensions):
     handler = DatafileInterface(str(setup_folder_structure), 'local_binary', validation=False)
->>>>>>> ca57052c
     for scenario in sample_scenarios:
         handler.write_scenario(scenario)
     for dimension in sample_dimensions:
