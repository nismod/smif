--- conflicted
+++ resolved
@@ -4,15 +4,6 @@
 from pytest import raises
 from smif.data_layer import DataMismatchError
 from smif.data_layer.data_interface import DataInterface
-<<<<<<< HEAD
-from smif.data_layer.datafile_interface import DatafileInterface
-from smif.data_layer.load import dump
-
-from ..convert.conftest import twenty_four_hours as hourly_day
-from ..convert.conftest import twenty_four_hours_csv as hourly_day_csv
-from ..convert.conftest import remap_months, remap_months_csv
-=======
->>>>>>> 955fee8b
 
 
 class TestDataInterface():
@@ -89,1365 +80,4 @@
                 ['oxford'],
                 ['1']
             )
-<<<<<<< HEAD
-        assert msg in str(ex)
-
-
-class TestDatafileInterface():
-
-    def test_units_file_path_blank(self, project_config,
-                                   setup_folder_structure):
-        """If no units file specified, should return None
-        """
-        config = project_config
-        config['units'] = ''
-
-        basefolder = setup_folder_structure
-        project_config_path = os.path.join(
-            str(basefolder), 'config', 'project.yml')
-        dump(config, project_config_path)
-        config_handler = DatafileInterface(str(basefolder), 'local_csv')
-
-        actual = config_handler.read_units_file_name()
-        expected = None
-        assert actual == expected
-
-    def test_units_file_path(self, project_config, setup_folder_structure):
-        """If units file specified, should return full path to file
-        """
-        config = project_config
-        config['units'] = 'user_units.txt'
-
-        basefolder = setup_folder_structure
-        project_config_path = os.path.join(
-            str(basefolder), 'config', 'project.yml')
-        dump(config, project_config_path)
-        config_handler = DatafileInterface(str(basefolder), 'local_csv')
-
-        actual = config_handler.read_units_file_name()
-        expected = os.path.join(str(basefolder), 'data', 'user_units.txt')
-        assert actual == expected
-
-    def test_sos_model_run_read_all(self, get_sos_model_run, get_handler):
-        """Test to write two sos_model_run configurations to Yaml files, then
-        read the Yaml files and compare that the result is equal.
-        """
-        config_handler = get_handler
-
-        sos_model_run1 = get_sos_model_run
-        sos_model_run1['name'] = 'sos_model_run1'
-        config_handler.write_sos_model_run(sos_model_run1)
-
-        sos_model_run2 = get_sos_model_run
-        sos_model_run2['name'] = 'sos_model_run2'
-        config_handler.write_sos_model_run(sos_model_run2)
-
-        sos_model_runs = config_handler.read_sos_model_runs()
-        sos_model_run_names = list(sos_model_run['name'] for sos_model_run in sos_model_runs)
-
-        assert 'sos_model_run1' in sos_model_run_names
-        assert 'sos_model_run2' in sos_model_run_names
-        assert len(sos_model_runs) == 2
-
-    def test_sos_model_run_write_twice(self, get_sos_model_run, get_handler):
-        """Test that writing a sos_model_run should fail (not overwrite).
-        """
-        config_handler = get_handler
-
-        sos_model_run1 = get_sos_model_run
-        sos_model_run1['name'] = 'unique'
-        config_handler.write_sos_model_run(sos_model_run1)
-
-        with raises(DataExistsError) as ex:
-            config_handler.write_sos_model_run(sos_model_run1)
-        assert "sos_model_run 'unique' already exists" in str(ex)
-
-    def test_sos_model_run_read_one(self, get_sos_model_run, get_handler):
-        """Test reading a single sos_model_run.
-        """
-        config_handler = get_handler
-
-        sos_model_run1 = get_sos_model_run
-        sos_model_run1['name'] = 'sos_model_run1'
-        config_handler.write_sos_model_run(sos_model_run1)
-
-        sos_model_run2 = get_sos_model_run
-        sos_model_run2['name'] = 'sos_model_run2'
-        config_handler.write_sos_model_run(sos_model_run2)
-
-        sos_model_run = config_handler.read_sos_model_run('sos_model_run2')
-        assert sos_model_run['name'] == 'sos_model_run2'
-
-    def test_sos_model_run_read_missing(self, get_handler):
-        """Test that reading a missing sos_model_run fails.
-        """
-        with raises(DataNotFoundError) as ex:
-            get_handler.read_sos_model_run('missing_name')
-        assert "sos_model_run 'missing_name' not found" in str(ex)
-
-    def test_sos_model_run_update(self, get_sos_model_run, get_handler):
-        """Test updating a sos_model_run description
-        """
-        config_handler = get_handler
-        sos_model_run = get_sos_model_run
-        sos_model_run['name'] = 'to_update'
-        sos_model_run['description'] = 'before'
-
-        config_handler.write_sos_model_run(sos_model_run)
-
-        sos_model_run['description'] = 'after'
-        config_handler.update_sos_model_run('to_update', sos_model_run)
-
-        actual = config_handler.read_sos_model_run('to_update')
-        assert actual['description'] == 'after'
-
-    def test_sos_model_run_update_mismatch(self, get_sos_model_run, get_handler):
-        """Test that updating a sos_model_run with mismatched name should fail
-        """
-        config_handler = get_handler
-        sos_model_run = get_sos_model_run
-
-        sos_model_run['name'] = 'sos_model_run'
-        with raises(DataMismatchError) as ex:
-            config_handler.update_sos_model_run('sos_model_run2', sos_model_run)
-        assert "name 'sos_model_run2' must match 'sos_model_run'" in str(ex)
-
-    def test_sos_model_run_update_missing(self, get_sos_model_run, get_handler):
-        """Test that updating a nonexistent sos_model_run should fail
-        """
-        config_handler = get_handler
-        sos_model_run = get_sos_model_run
-        sos_model_run['name'] = 'missing_name'
-
-        with raises(DataNotFoundError) as ex:
-            config_handler.update_sos_model_run('missing_name', sos_model_run)
-        assert "sos_model_run 'missing_name' not found" in str(ex)
-
-    def test_sos_model_run_delete(self, get_sos_model_run, get_handler):
-        """Test that updating a nonexistent sos_model_run should fail
-        """
-        config_handler = get_handler
-        sos_model_run = get_sos_model_run
-        sos_model_run['name'] = 'to_delete'
-
-        config_handler.write_sos_model_run(sos_model_run)
-        before_delete = config_handler.read_sos_model_runs()
-        assert len(before_delete) == 1
-
-        config_handler.delete_sos_model_run('to_delete')
-        after_delete = config_handler.read_sos_model_runs()
-        assert len(after_delete) == 0
-
-    def test_sos_model_run_delete_missing(self, get_sos_model_run, get_handler):
-        """Test that updating a nonexistent sos_model_run should fail
-        """
-        config_handler = get_handler
-        with raises(DataNotFoundError) as ex:
-            config_handler.delete_sos_model_run('missing_name')
-        assert "sos_model_run 'missing_name' not found" in str(ex)
-
-    def test_sos_model_read_all(self, get_sos_model, get_handler):
-        """Test to write two sos_model configurations to Yaml files, then
-        read the Yaml files and compare that the result is equal.
-        """
-        config_handler = get_handler
-
-        sos_model1 = get_sos_model
-        sos_model1['name'] = 'sos_model1'
-        config_handler.write_sos_model(sos_model1)
-
-        sos_model2 = get_sos_model
-        sos_model2['name'] = 'sos_model2'
-        config_handler.write_sos_model(sos_model2)
-
-        sos_models = config_handler.read_sos_models()
-        sos_model_names = list(sos_model['name'] for sos_model in sos_models)
-
-        assert 'sos_model1' in sos_model_names
-        assert 'sos_model2' in sos_model_names
-        assert len(sos_models) == 2
-
-    def test_sos_model_write_twice(self, get_sos_model, get_handler):
-        """Test that writing a sos_model should fail (not overwrite).
-        """
-        config_handler = get_handler
-
-        sos_model1 = get_sos_model
-        sos_model1['name'] = 'unique'
-        config_handler.write_sos_model(sos_model1)
-
-        with raises(DataExistsError) as ex:
-            config_handler.write_sos_model(sos_model1)
-        assert "sos_model 'unique' already exists" in str(ex)
-
-    def test_sos_model_read_one(self, get_sos_model, get_handler):
-        """Test reading a single sos_model.
-        """
-        config_handler = get_handler
-
-        sos_model1 = get_sos_model
-        sos_model1['name'] = 'sos_model1'
-        config_handler.write_sos_model(sos_model1)
-
-        sos_model2 = get_sos_model
-        sos_model2['name'] = 'sos_model2'
-        config_handler.write_sos_model(sos_model2)
-
-        sos_model = config_handler.read_sos_model('sos_model2')
-        assert sos_model['name'] == 'sos_model2'
-
-    def test_sos_model_read_missing(self, get_handler):
-        """Test that reading a missing sos_model fails.
-        """
-        config_handler = get_handler
-        with raises(DataNotFoundError) as ex:
-            config_handler.read_sos_model('missing_name')
-        assert "sos_model 'missing_name' not found" in str(ex)
-
-    def test_sos_model_update(self, get_sos_model, get_handler):
-        """Test updating a sos_model description
-        """
-        config_handler = get_handler
-        sos_model = get_sos_model
-        sos_model['name'] = 'to_update'
-        sos_model['description'] = 'before'
-
-        config_handler.write_sos_model(sos_model)
-
-        sos_model['description'] = 'after'
-        config_handler.update_sos_model('to_update', sos_model)
-
-        actual = config_handler.read_sos_model('to_update')
-        assert actual['description'] == 'after'
-
-    def test_sos_model_update_mismatch(self, get_sos_model, get_handler):
-        """Test that updating a sos_model with mismatched name should fail
-        """
-        config_handler = get_handler
-        sos_model = get_sos_model
-
-        sos_model['name'] = 'sos_model'
-        with raises(DataMismatchError) as ex:
-            config_handler.update_sos_model('sos_model2', sos_model)
-        assert "name 'sos_model2' must match 'sos_model'" in str(ex)
-
-    def test_sos_model_update_missing(self, get_sos_model, get_handler):
-        """Test that updating a nonexistent sos_model should fail
-        """
-        config_handler = get_handler
-        sos_model = get_sos_model
-        sos_model['name'] = 'missing_name'
-
-        with raises(DataNotFoundError) as ex:
-            config_handler.update_sos_model('missing_name', sos_model)
-        assert "sos_model 'missing_name' not found" in str(ex)
-
-    def test_sos_model_delete(self, get_sos_model, get_handler):
-        """Test that updating a nonexistent sos_model should fail
-        """
-        config_handler = get_handler
-        sos_model = get_sos_model
-        sos_model['name'] = 'to_delete'
-
-        config_handler.write_sos_model(sos_model)
-        before_delete = config_handler.read_sos_models()
-        assert len(before_delete) == 1
-
-        config_handler.delete_sos_model('to_delete')
-        after_delete = config_handler.read_sos_models()
-        assert len(after_delete) == 0
-
-    def test_sos_model_delete_missing(self, get_sos_model, get_handler):
-        """Test that updating a nonexistent sos_model should fail
-        """
-        config_handler = get_handler
-        with raises(DataNotFoundError) as ex:
-            config_handler.delete_sos_model('missing_name')
-        assert "sos_model 'missing_name' not found" in str(ex)
-
-    def test_sector_model_read_all(self, get_sector_model, get_handler):
-        """Test to write two sector_model configurations to Yaml files, then
-        read the Yaml files and compare that the result is equal.
-        """
-        config_handler = get_handler
-
-        sector_model1 = get_sector_model
-        sector_model1['name'] = 'sector_model1'
-        config_handler.write_sector_model(sector_model1)
-
-        sector_model2 = get_sector_model
-        sector_model2['name'] = 'sector_model2'
-        config_handler.write_sector_model(sector_model2)
-
-        sector_models = config_handler.read_sector_models()
-        sector_model_names = list(sector_model['name'] for sector_model in sector_models)
-
-        assert 'sector_model1' in sector_model_names
-        assert 'sector_model2' in sector_model_names
-        assert len(sector_models) == 2
-
-    def test_sector_model_write_twice(self, get_sector_model, get_handler):
-        """Test that writing a sector_model should fail (not overwrite).
-        """
-        config_handler = get_handler
-
-        sector_model1 = get_sector_model
-        sector_model1['name'] = 'unique'
-        config_handler.write_sector_model(sector_model1)
-
-        with raises(DataExistsError) as ex:
-            config_handler.write_sector_model(sector_model1)
-        assert "sector_model 'unique' already exists" in str(ex)
-
-    def test_sector_model_read_one(self, get_sector_model, get_handler):
-        """Test reading a single sector_model.
-        """
-        config_handler = get_handler
-
-        sector_model1 = get_sector_model
-        sector_model1['name'] = 'sector_model1'
-        config_handler.write_sector_model(sector_model1)
-
-        sector_model2 = get_sector_model
-        sector_model2['name'] = 'sector_model2'
-        config_handler.write_sector_model(sector_model2)
-
-        sector_model = config_handler.read_sector_model('sector_model2')
-        assert sector_model['name'] == 'sector_model2'
-
-    def test_sector_model_read_missing(self, get_handler):
-        """Test that reading a missing sector_model fails.
-        """
-        config_handler = get_handler
-        with raises(DataNotFoundError) as ex:
-            config_handler.read_sector_model('missing_name')
-        assert "sector_model 'missing_name' not found" in str(ex)
-
-    def test_sector_model_update(self, get_sector_model, get_handler):
-        """Test updating a sector_model description
-        """
-        config_handler = get_handler
-        sector_model = get_sector_model
-        sector_model['name'] = 'to_update'
-        sector_model['description'] = 'before'
-
-        config_handler.write_sector_model(sector_model)
-
-        sector_model['description'] = 'after'
-        config_handler.update_sector_model('to_update', sector_model)
-
-        actual = config_handler.read_sector_model('to_update')
-        assert actual['description'] == 'after'
-
-    def test_sector_model_update_mismatch(self, get_sector_model, get_handler):
-        """Test that updating a sector_model with mismatched name should fail
-        """
-        config_handler = get_handler
-        sector_model = get_sector_model
-
-        sector_model['name'] = 'sector_model'
-        with raises(DataMismatchError) as ex:
-            config_handler.update_sector_model('sector_model2', sector_model)
-        assert "name 'sector_model2' must match 'sector_model'" in str(ex)
-
-    def test_sector_model_update_missing(self, get_sector_model, get_handler):
-        """Test that updating a nonexistent sector_model should fail
-        """
-        config_handler = get_handler
-        sector_model = get_sector_model
-        sector_model['name'] = 'missing_name'
-
-        with raises(DataNotFoundError) as ex:
-            config_handler.update_sector_model('missing_name', sector_model)
-        assert "sector_model 'missing_name' not found" in str(ex)
-
-    def test_sector_model_delete(self, get_sector_model, get_handler):
-        """Test that updating a nonexistent sector_model should fail
-        """
-        config_handler = get_handler
-        sector_model = get_sector_model
-        sector_model['name'] = 'to_delete'
-
-        config_handler.write_sector_model(sector_model)
-        before_delete = config_handler.read_sector_models()
-        assert len(before_delete) == 1
-
-        config_handler.delete_sector_model('to_delete')
-        after_delete = config_handler.read_sector_models()
-        assert len(after_delete) == 0
-
-    def test_sector_model_delete_missing(self, get_sector_model, get_handler):
-        """Test that updating a nonexistent sector_model should fail
-        """
-        config_handler = get_handler
-        with raises(DataNotFoundError) as ex:
-            config_handler.delete_sector_model('missing_name')
-        assert "sector_model 'missing_name' not found" in str(ex)
-
-    def test_region_definition_data(self, setup_folder_structure, oxford_region,
-                                    get_handler):
-        """ Test to dump a region_definition_set (GeoJSON) data-file and then read the data
-        using the datafile interface. Finally check if the data shows up in the
-        returned dictionary.
-        """
-        basefolder = setup_folder_structure
-        region_definition_data = oxford_region
-
-        with open(os.path.join(str(basefolder), 'data', 'region_definitions',
-                               'test_region.json'), 'w+') as region_definition_file:
-            json.dump(region_definition_data, region_definition_file)
-
-        config_handler = get_handler
-        test_region_definition = config_handler.read_region_definition_data(
-            'lad')
-
-        assert test_region_definition[0]['properties']['name'] == 'oxford'
-
-    def test_missing_region_definition_data(self, setup_folder_structure, get_handler):
-        """Should raise error if region definition not found
-        """
-        with raises(DataNotFoundError) as ex:
-            get_handler.read_region_definition_data('missing')
-        assert "Region definition 'missing' not found" in str(ex)
-
-    def test_read_scenario_definition(self, setup_folder_structure, get_handler,
-                                      project_config):
-        """Should read a scenario definition
-        """
-        expected = project_config['scenarios'][1]
-        actual = get_handler.read_scenario_definition(project_config['scenarios'][1]['name'])
-        assert actual == expected
-
-    def test_missing_scenario_definition(self, setup_folder_structure, get_handler):
-        """Should raise a DataNotFoundError if scenario definition not found
-        """
-        with raises(DataNotFoundError) as ex:
-            get_handler.read_scenario_definition('missing')
-        assert "Scenario definition 'missing' not found" in str(ex)
-
-    def test_scenario_data(self, setup_folder_structure, get_handler,
-                           get_scenario_data):
-        """ Test to dump a scenario (CSV) data-file and then read the file
-        using the datafile interface. Finally check the data shows up in the
-        returned dictionary.
-        """
-        basefolder = setup_folder_structure
-        scenario_data = get_scenario_data
-
-        keys = scenario_data[0].keys()
-        with open(os.path.join(str(basefolder), 'data', 'scenarios',
-                               'population_high.csv'), 'w+') as output_file:
-            dict_writer = csv.DictWriter(output_file, keys)
-            dict_writer.writeheader()
-            dict_writer.writerows(scenario_data)
-
-        config_handler = get_handler
-        expected = np.array([[200.0]])
-        actual = config_handler.read_scenario_data(
-            'High Population (ONS)',
-            'population_count',
-            'lad',
-            'annual',
-            2017)
-
-        np.testing.assert_almost_equal(actual, expected)
-
-    def test_scenario_data_validates(self, setup_folder_structure, get_handler,
-                                     get_remapped_scenario_data):
-        """ DatafileInterface and DataInterface perform validation of scenario
-        data against raw interval and region data.
-
-        As such `len(region_names) * len(interval_names)` is not a valid size
-        of scenario data under cases where resolution definitions contain
-        remapping/resampling info (i.e. multiple hours in a year/regions mapped
-        to one name).
-
-        The set of unique region or interval names can be used instead.
-        """
-        basefolder = setup_folder_structure
-        scenario_data = get_remapped_scenario_data
-
-        keys = scenario_data[0].keys()
-        with open(os.path.join(str(basefolder), 'data', 'scenarios',
-                               'population_high.csv'), 'w+') as output_file:
-            dict_writer = csv.DictWriter(output_file, keys)
-            dict_writer.writeheader()
-            dict_writer.writerows(scenario_data)
-
-        config_handler = get_handler
-
-        expected_data = np.array([[100, 150, 200, 210]], dtype=float)
-        actual = config_handler.read_scenario_data(
-            'High Population (ONS)',
-            'population_count',
-            'lad',
-            'remap_months',
-            2015)
-
-        np.testing.assert_equal(actual, expected_data)
-
-    def test_narrative_data(self, setup_folder_structure, get_handler, narrative_data):
-        """ Test to dump a narrative (yml) data-file and then read the file
-        using the datafile interface. Finally check the data shows up in the
-        returned dictionary.
-        """
-        basefolder = setup_folder_structure
-        narrative_data_path = os.path.join(str(basefolder), 'data', 'narratives',
-                                           'central_planning.yml')
-        dump(narrative_data, narrative_data_path)
-
-        config_handler = get_handler
-        test_narrative = config_handler.read_narrative_data('Central Planning')
-
-        assert test_narrative['energy_demand'] == {'smart_meter_savings': 8}
-
-    def test_narrative_data_missing(self, get_handler):
-        """Should raise a DataNotFoundError if narrative has no data
-        """
-        with raises(DataNotFoundError) as ex:
-            get_handler.read_narrative_data('missing')
-        assert "Narrative 'missing' has no data defined" in str(ex)
-
-    def test_read_narrative_definition(self, setup_folder_structure, get_handler,
-                                       project_config):
-        expected = project_config['narratives'][0]
-        actual = get_handler.read_narrative_definition(expected['name'])
-        assert actual == expected
-
-    def test_read_narrative_definition_missing(self, get_handler):
-        """Should raise a DataNotFoundError if narrative not defined
-        """
-        with raises(DataNotFoundError) as ex:
-            get_handler.read_narrative_definition('missing')
-        assert "Narrative 'missing' not found" in str(ex)
-
-    def test_read_interventions(self, setup_folder_structure, water_interventions_abc,
-                                get_handler):
-        path = os.path.join(str(setup_folder_structure), 'data', 'interventions',
-                            'reservoirs.yml')
-        dump(water_interventions_abc, path)
-        actual = get_handler.read_interventions('reservoirs.yml')
-        assert actual == water_interventions_abc
-
-    def test_read_initial_conditions(self, setup_folder_structure, initial_system,
-                                     get_handler):
-        path = os.path.join(str(setup_folder_structure), 'data', 'initial_conditions',
-                            'system.yml')
-        dump([{'name': n, 'build_date': d} for n, d in initial_system], path)
-        actual = get_handler.read_initial_conditions('system.yml')
-        assert actual == initial_system
-
-    def test_read_hourly_interval_definition_data(self,
-                                                  setup_folder_structure,
-                                                  setup_registers,
-                                                  get_handler):
-        path = os.path.join(str(setup_folder_structure),
-                            'data',
-                            'interval_definitions',
-                            'hourly.csv')
-        with open(path, 'w') as fh:
-            w = csv.DictWriter(fh, fieldnames=('id', 'start', 'end'))
-            w.writeheader()
-            w.writerows(hourly_day_csv())
-
-        actual = get_handler.read_interval_definition_data('hourly')
-        expected = hourly_day()
-        assert actual == expected
-
-    def test_read_remap_interval_definition_data(self,
-                                                 setup_folder_structure,
-                                                 setup_registers,
-                                                 get_handler):
-        path = os.path.join(str(setup_folder_structure),
-                            'data',
-                            'interval_definitions',
-                            'remap.csv')
-        with open(path, 'w') as fh:
-            w = csv.DictWriter(fh, fieldnames=('id', 'start', 'end'))
-            w.writeheader()
-            w.writerows(remap_months_csv())
-
-        actual = get_handler.read_interval_definition_data('remap_months')
-
-        expected = remap_months()
-        assert actual == expected
-
-    def test_read_annual_interval_definition(self,
-                                             setup_folder_structure,
-                                             annual_intervals_csv,
-                                             annual_intervals,
-                                             get_handler):
-        path = os.path.join(str(setup_folder_structure), 'data',
-                            'interval_definitions',
-                            'annual.csv')
-        with open(path, 'w') as fh:
-            w = csv.DictWriter(fh, fieldnames=('id', 'start', 'end'))
-            w.writeheader()
-            w.writerows(annual_intervals_csv)
-
-        actual = get_handler.read_interval_definition_data('annual')
-        expected = annual_intervals
-        assert actual == expected
-
-    def test_project_region_definitions(self, get_handler):
-        """ Test to read and write the project configuration
-        """
-        config_handler = get_handler
-
-        # region_definition sets / read existing (from fixture)
-        region_definitions = config_handler.read_region_definitions()
-        assert region_definitions[0]['name'] == 'lad'
-        assert len(region_definitions) == 1
-
-        # region_definition sets / add
-        region_definition = {
-            'name': 'lad_NL',
-            'description': 'Local authority districts for the Netherlands',
-            'filename': 'lad_NL.csv'
-        }
-        config_handler.write_region_definition(region_definition)
-        region_definitions = config_handler.read_region_definitions()
-        assert len(region_definitions) == 2
-        for region_definition in region_definitions:
-            if region_definition['name'] == 'lad_NL':
-                assert region_definition['filename'] == 'lad_NL.csv'
-
-        # region_definition sets / modify
-        region_definition = {
-            'name': 'lad_NL',
-            'description': 'Local authority districts for the Netherlands',
-            'filename': 'lad_NL_V2.csv'
-        }
-        config_handler.update_region_definition('lad_NL', region_definition)
-        region_definitions = config_handler.read_region_definitions()
-        assert len(region_definitions) == 2
-        for region_definition in region_definitions:
-            if region_definition['name'] == 'lad_NL':
-                assert region_definition['filename'] == 'lad_NL_V2.csv'
-
-        # region_definition sets / modify unique identifier (name)
-        region_definition['name'] = 'name_change'
-        config_handler.update_region_definition('lad_NL', region_definition)
-        region_definitions = config_handler.read_region_definitions()
-        assert len(region_definitions) == 2
-        for region_definition in region_definitions:
-            if region_definition['name'] == 'name_change':
-                assert region_definition['filename'] == 'lad_NL_V2.csv'
-
-    def test_project_interval_definitions(self, get_handler):
-        """ Test to read and write the project configuration
-        """
-        config_handler = get_handler
-
-        # interval_definitions / read existing (from fixture)
-        interval_definitions = config_handler.read_interval_definitions()
-        assert interval_definitions[0]['name'] == 'hourly'
-        assert len(interval_definitions) == 3
-
-        # interval_definition sets / add
-        interval_definition = {
-            'name': 'monthly',
-            'description': 'The 12 months of the year',
-            'filename': 'monthly.csv'
-        }
-        config_handler.write_interval_definition(interval_definition)
-        interval_definitions = config_handler.read_interval_definitions()
-        assert len(interval_definitions) == 4
-        for interval_definition in interval_definitions:
-            if interval_definition['name'] == 'monthly':
-                assert interval_definition['filename'] == 'monthly.csv'
-
-        # interval_definition sets / modify
-        interval_definition = {
-            'name': 'monthly',
-            'description': 'The 12 months of the year',
-            'filename': 'monthly_V2.csv'
-        }
-        config_handler.update_interval_definition(
-            interval_definition['name'], interval_definition)
-        interval_definitions = config_handler.read_interval_definitions()
-        assert len(interval_definitions) == 4
-        for interval_definition in interval_definitions:
-            if interval_definition['name'] == 'monthly':
-                assert interval_definition['filename'] == 'monthly_V2.csv'
-
-        # region_definition sets / modify unique identifier (name)
-        interval_definition['name'] = 'name_change'
-        config_handler.update_interval_definition(
-            'monthly', interval_definition)
-        interval_definitions = config_handler.read_interval_definitions()
-        assert len(interval_definitions) == 4
-        for interval_definition in interval_definitions:
-            if interval_definition['name'] == 'name_change':
-                assert interval_definition['filename'] == 'monthly_V2.csv'
-
-    def test_project_scenario_sets(self, get_handler):
-        """ Test to read and write the project configuration
-        """
-        config_handler = get_handler
-
-        # Scenario sets / read existing (from fixture)
-        scenario_sets = config_handler.read_scenario_sets()
-        assert scenario_sets[0]['name'] == 'population'
-        assert len(scenario_sets) == 1
-
-        # Scenario sets / add
-        scenario_set = {
-            'description': 'The annual mortality rate in UK population',
-            'name': 'mortality'
-        }
-        config_handler.write_scenario_set(scenario_set)
-        scenario_sets = config_handler.read_scenario_sets()
-        assert len(scenario_sets) == 2
-        for scenario_set in scenario_sets:
-            if scenario_set['name'] == 'mortality':
-                expected = 'The annual mortality rate in UK population'
-                assert scenario_set['description'] == expected
-
-        # Scenario sets / modify
-        scenario_set = {
-            'description': 'The annual mortality rate in NL population',
-            'name': 'mortality'
-        }
-        config_handler.update_scenario_set(scenario_set['name'], scenario_set)
-        scenario_sets = config_handler.read_scenario_sets()
-        assert len(scenario_sets) == 2
-        for scenario_set in scenario_sets:
-            if scenario_set['name'] == 'mortality':
-                expected = 'The annual mortality rate in NL population'
-                assert scenario_set['description'] == expected
-
-        # Scenario sets / modify unique identifier (name)
-        scenario_set = {
-            'description': 'The annual mortality rate in NL population',
-            'name': 'name_change'
-        }
-        config_handler.update_scenario_set('mortality', scenario_set)
-        scenario_sets = config_handler.read_scenario_sets()
-        assert len(scenario_sets) == 2
-        for scenario_set in scenario_sets:
-            if scenario_set['name'] == 'name_change':
-                expected = 'The annual mortality rate in NL population'
-                assert scenario_set['description'] == expected
-
-    def test_read_scenario_set_missing(self, get_handler):
-        """Should raise a DataNotFoundError if scenario set not found
-        """
-        with raises(DataNotFoundError) as ex:
-            get_handler.read_scenario_set('missing')
-        assert "Scenario set 'missing' not found" in str(ex)
-
-    def test_project_scenarios(self, get_handler):
-        """ Test to read and write the project configuration
-        """
-        config_handler = get_handler
-
-        # Scenarios / read existing (from fixture)
-        scenarios = config_handler.read_scenarios()
-        assert len(scenarios) == 2
-
-        # Scenarios / add
-        sample_scenario = {
-            'description': 'The Medium ONS Forecast for UK population out to 2050',
-            'filename': 'population_medium.csv',
-            'name': 'Medium Population (ONS)',
-            'parameters': [
-                {
-                    'name': 'population_count',
-                    'spatial_resolution': 'lad',
-                    'temporal_resolution': 'annual',
-                    'units': 'people',
-                }
-            ],
-            'scenario_set': 'population',
-        }
-        scenario = sample_scenario.copy()
-        config_handler.write_scenario(scenario)
-        scenarios = config_handler.read_scenarios()
-        assert len(scenarios) == 3
-        for scenario in scenarios:
-            if scenario['name'] == 'Medium Population (ONS)':
-                assert scenario['filename'] == 'population_medium.csv'
-
-        # Scenarios / modify
-        scenario = sample_scenario.copy()
-        scenario['filename'] = 'population_med.csv'
-        config_handler.update_scenario(scenario['name'], scenario)
-        scenarios = config_handler.read_scenarios()
-        assert len(scenarios) == 3
-        for scenario in scenarios:
-            if scenario['name'] == 'Medium Population (ONS)':
-                assert scenario['filename'] == 'population_med.csv'
-
-        # Scenarios / modify unique identifier (name)
-        scenario = sample_scenario.copy()
-        scenario['name'] = 'name_change'
-        scenario['filename'] = 'population_medium_change.csv'
-        config_handler.update_scenario('Medium Population (ONS)', scenario)
-        scenarios = config_handler.read_scenarios()
-        assert len(scenarios) == 3
-        for scenario in scenarios:
-            if scenario['name'] == 'name_change':
-                assert scenario['filename'] == 'population_medium_change.csv'
-
-    def test_read_scenario_set_scenario_definitions(self, get_handler):
-        """ Test to read all scenario definitions for a scenario
-        """
-        config_handler = get_handler
-        actual = config_handler.read_scenario_set_scenario_definitions('population')
-        expected = [
-            {
-                'description': 'The High ONS Forecast for UK population out to 2050',
-                'name': 'High Population (ONS)',
-                'facets': [
-                    {
-                        'name': 'population_count',
-                        'filename': 'population_high.csv',
-                        'spatial_resolution': 'lad',
-                        'temporal_resolution': 'annual',
-                        'units': 'people',
-                    }
-                ],
-                'scenario_set': 'population',
-            },
-            {
-                'description': 'The Low ONS Forecast for UK population out to 2050',
-                'name': 'Low Population (ONS)',
-                'facets': [
-                    {
-                        'name': 'population_count',
-                        'filename': 'population_low.csv',
-                        'spatial_resolution': 'lad',
-                        'temporal_resolution': 'annual',
-                        'units': 'people',
-                    }
-                ],
-                'scenario_set': 'population',
-            }
-        ]
-        assert actual == expected
-
-    def test_project_narrative_sets(self, get_handler):
-        """ Test to read and write the project configuration
-        """
-        config_handler = get_handler
-
-        # narrative sets / read existing (from fixture)
-        narrative_sets = config_handler.read_narrative_sets()
-        assert narrative_sets[0]['name'] == 'technology'
-        assert len(narrative_sets) == 2
-
-        # narrative sets / add
-        narrative_set = {
-            'description': 'The rate of development in the UK',
-            'name': 'development'
-        }
-        config_handler.write_narrative_set(narrative_set)
-        narrative_sets = config_handler.read_narrative_sets()
-        assert len(narrative_sets) == 3
-        for narrative_set in narrative_sets:
-            if narrative_set['name'] == 'development':
-                expected = 'The rate of development in the UK'
-                assert narrative_set['description'] == expected
-
-        # narrative sets / modify
-        narrative_set = {
-            'description': 'The rate of technical development in the NL',
-            'name': 'technology'
-        }
-        config_handler.update_narrative_set(narrative_set['name'],
-                                            narrative_set)
-        narrative_sets = config_handler.read_narrative_sets()
-        assert len(narrative_sets) == 3
-        for narrative_set in narrative_sets:
-            if narrative_set['name'] == 'technology':
-                expected = 'The rate of technical development in the NL'
-                assert narrative_set['description'] == expected
-
-        # narrative sets / modify unique identifier (name)
-        narrative_set = {
-            'name': 'name_change',
-            'description': 'The rate of technical development in the NL'
-        }
-        config_handler.update_narrative_set('technology', narrative_set)
-        narrative_sets = config_handler.read_narrative_sets()
-        assert len(narrative_sets) == 3
-        for narrative_set in narrative_sets:
-            if narrative_set['name'] == 'name_change':
-                expected = 'The rate of technical development in the NL'
-                assert narrative_set['description'] == expected
-
-    def test_project_narratives(self, get_handler):
-        """ Test to read and write the project configuration
-        """
-        config_handler = get_handler
-
-        # narratives / read existing (from fixture)
-        narratives = config_handler.read_narratives()
-        assert len(narratives) == 2
-
-        # narratives / add
-        narrative = {
-            'description': 'The Medium ONS Forecast for UK population out to 2050',
-            'filename': 'population_medium.csv',
-            'name': 'Medium Population (ONS)',
-            'parameters': [
-                {
-                    'name': 'population_count',
-                    'spatial_resolution': 'lad',
-                    'temporal_resolution': 'annual',
-                    'units': 'people',
-                }
-            ],
-            'narrative_set': 'population',
-        }
-        config_handler.write_narrative(narrative)
-        narratives = config_handler.read_narratives()
-        assert len(narratives) == 3
-        for narrative in narratives:
-            if narrative['name'] == 'Medium Population (ONS)':
-                assert narrative['filename'] == 'population_medium.csv'
-
-        # narratives / modify
-        narrative['filename'] = 'population_med.csv'
-        config_handler.update_narrative(narrative['name'], narrative)
-        narratives = config_handler.read_narratives()
-        assert len(narratives) == 3
-        for narrative in narratives:
-            if narrative['name'] == 'Medium Population (ONS)':
-                assert narrative['filename'] == 'population_med.csv'
-
-        # narratives / modify unique identifier (name)
-        narrative['name'] = 'name_change'
-        config_handler.update_narrative('Medium Population (ONS)', narrative)
-        narratives = config_handler.read_narratives()
-        assert len(narratives) == 3
-        for narrative in narratives:
-            if narrative['name'] == 'name_change':
-                assert narrative['filename'] == 'population_med.csv'
-
-    def test_read_parameters(self, setup_folder_structure, get_handler,
-                             get_sos_model_run, narrative_data):
-        """ Test to read a modelrun's parameters
-        """
-        sos_model_run = get_sos_model_run
-        get_handler.write_sos_model_run(sos_model_run)
-        central_narrative_path = os.path.join(
-            str(setup_folder_structure),
-            'data',
-            'narratives',
-            'central_planning.yml'
-        )
-        dump(narrative_data, central_narrative_path)
-        high_tech_narrative_path = os.path.join(
-            str(setup_folder_structure),
-            'data',
-            'narratives',
-            'energy_demand_high_tech.yml'
-        )
-        dump(narrative_data, high_tech_narrative_path)
-
-        expected = {
-            'smart_meter_savings': 8
-        }
-        actual = get_handler.read_parameters('unique_model_run_name',
-                                             'energy_demand')
-        assert actual == expected
-
-    def test_read_results(self, setup_folder_structure, get_handler_csv,
-                          get_handler_binary):
-        """Results from .csv in a folder structure which encodes metadata
-        in filenames and directory structure.
-
-        With no decision/iteration specifiers:
-            results/
-            <modelrun_name>/
-            <model_name>/
-                output_<output_name>_
-                timestep_<timestep>_
-                regions_<spatial_resolution>_
-                intervals_<temporal_resolution>.csv
-        Else:
-            results/
-            <modelrun_name>/
-            <model_name>/
-            decision_<id>_modelset_<id>/ or decision_<id>/ or modelset_<id>/
-                output_<output_name>_
-                timestep_<timestep>_
-                regions_<spatial_resolution>_
-                intervals_<temporal_resolution>.csv
-        """
-        modelrun = 'energy_transport_baseline'
-        model = 'energy_demand'
-        output = 'electricity_demand'
-        timestep = 2020
-        spatial_resolution = 'lad'
-        temporal_resolution = 'annual'
-
-        # 1. case with neither modelset nor decision
-        expected = np.array([[[1.0]]])
-        csv_contents = "region,interval,value\noxford,1,1.0\n"
-        binary_contents = get_handler_binary.ndarray_to_buffer(expected)
-
-        path = os.path.join(
-            str(setup_folder_structure),
-            "results",
-            modelrun,
-            model,
-            "output_{}_timestep_{}_regions_{}_intervals_{}".format(
-                output,
-                timestep,
-                spatial_resolution,
-                temporal_resolution
-            )
-        )
-        os.makedirs(os.path.dirname(path), exist_ok=True)
-
-        with open(path + '.csv', 'w') as fh:
-            fh.write(csv_contents)
-        actual = get_handler_csv.read_results(modelrun, model, output,
-                                              spatial_resolution,
-                                              temporal_resolution, timestep)
-        assert actual == expected
-
-        with pa.OSFile(path + '.dat', 'wb') as f:
-            f.write(binary_contents)
-        actual = get_handler_binary.read_results(modelrun, model, output,
-                                                 spatial_resolution,
-                                                 temporal_resolution, timestep)
-        assert actual == expected
-
-        # 2. case with decision
-        decision_iteration = 1
-        expected = np.array([[[2.0]]])
-        csv_contents = "region,interval,value\noxford,1,2.0\n"
-        binary_contents = get_handler_binary.ndarray_to_buffer(expected)
-
-        path = os.path.join(
-            str(setup_folder_structure),
-            "results",
-            modelrun,
-            model,
-            "decision_{}".format(decision_iteration),
-            "output_{}_timestep_{}_regions_{}_intervals_{}".format(
-                output,
-                timestep,
-                spatial_resolution,
-                temporal_resolution
-            )
-        )
-        os.makedirs(os.path.dirname(path), exist_ok=True)
-
-        with open(path + '.csv', 'w') as fh:
-            fh.write(csv_contents)
-        actual = get_handler_csv.read_results(modelrun, model, output,
-                                              spatial_resolution,
-                                              temporal_resolution, timestep,
-                                              None, decision_iteration)
-        assert actual == expected
-
-        with pa.OSFile(path + '.dat', 'wb') as f:
-            f.write(binary_contents)
-        actual = get_handler_binary.read_results(modelrun, model, output,
-                                                 spatial_resolution,
-                                                 temporal_resolution, timestep,
-                                                 None, decision_iteration)
-        assert actual == expected
-
-        # 3. case with modelset
-        modelset_iteration = 1
-        expected = np.array([[[3.0]]])
-        csv_contents = "region,interval,value\noxford,1,3.0\n"
-        binary_contents = get_handler_binary.ndarray_to_buffer(expected)
-        path = os.path.join(
-            str(setup_folder_structure),
-            "results",
-            modelrun,
-            model,
-            "modelset_{}".format(modelset_iteration),
-            "output_{}_timestep_{}_regions_{}_intervals_{}".format(
-                output,
-                timestep,
-                spatial_resolution,
-                temporal_resolution
-            )
-        )
-        os.makedirs(os.path.dirname(path), exist_ok=True)
-
-        with open(path + '.csv', 'w') as fh:
-            fh.write(csv_contents)
-        actual = get_handler_csv.read_results(modelrun, model, output,
-                                              spatial_resolution,
-                                              temporal_resolution, timestep,
-                                              modelset_iteration)
-        assert actual == expected
-
-        with pa.OSFile(path + '.dat', 'wb') as f:
-            f.write(binary_contents)
-        actual = get_handler_binary.read_results(modelrun, model, output,
-                                                 spatial_resolution,
-                                                 temporal_resolution, timestep,
-                                                 modelset_iteration)
-        assert actual == expected
-
-        # 4. case with both decision and modelset
-        expected = np.array([[[4.0]]])
-        csv_contents = "region,interval,value\noxford,1,4.0\n"
-        binary_contents = get_handler_binary.ndarray_to_buffer(expected)
-        path = os.path.join(
-            str(setup_folder_structure),
-            "results",
-            modelrun,
-            model,
-            "decision_{}_modelset_{}".format(
-                modelset_iteration,
-                decision_iteration
-            ),
-            "output_{}_timestep_{}_regions_{}_intervals_{}".format(
-                output,
-                timestep,
-                spatial_resolution,
-                temporal_resolution
-            )
-        )
-        os.makedirs(os.path.dirname(path), exist_ok=True)
-
-        with open(path + '.csv', 'w') as fh:
-            fh.write(csv_contents)
-        actual = get_handler_csv.read_results(modelrun, model, output,
-                                              spatial_resolution,
-                                              temporal_resolution, timestep,
-                                              modelset_iteration,
-                                              decision_iteration)
-        assert actual == expected
-
-        with pa.OSFile(path + '.dat', 'wb') as f:
-            f.write(binary_contents)
-        actual = get_handler_binary.read_results(modelrun, model, output,
-                                                 spatial_resolution,
-                                                 temporal_resolution, timestep,
-                                                 modelset_iteration,
-                                                 decision_iteration)
-        assert actual == expected
-
-    def test_prepare_warm_start(self, setup_folder_structure, project_config):
-        """ Confirm that the warm start copies previous model results
-        and reports the correct next timestep
-        """
-
-        modelrun = 'energy_transport_baseline'
-        model = 'energy_demand'
-
-        # Setup
-        basefolder = setup_folder_structure
-        current_interface = DatafileInterface(str(basefolder), 'local_csv')
-
-        # Create results for a 'previous' modelrun
-        previous_results_path = os.path.join(
-            str(setup_folder_structure),
-            "results",
-            modelrun,
-            model
-        )
-        os.makedirs(previous_results_path, exist_ok=True)
-
-        path = os.path.join(
-            previous_results_path,
-            "output_electricity_demand_timestep_2020_regions_lad_regions_intervals_annual.csv")
-        with open(path, 'w') as fh:
-            fh.write("region,interval,value\noxford,1,4.0\n")
-
-        path = os.path.join(
-            previous_results_path,
-            "output_electricity_demand_timestep_2025_regions_lad_regions_intervals_annual.csv")
-        with open(path, 'w') as fh:
-            fh.write("region,interval,value\noxford,1,6.0\n")
-
-        path = os.path.join(
-            previous_results_path,
-            "output_electricity_demand_timestep_2030_regions_lad_regions_intervals_annual.csv")
-        with open(path, 'w') as fh:
-            fh.write("region,interval,value\noxford,1,8.0\n")
-
-        # Prepare warm start
-        current_timestep = current_interface.prepare_warm_start(modelrun)
-
-        # Confirm that the function reports the correct timestep where the model
-        # should continue
-        assert current_timestep == 2030
-
-        # Confirm that previous results (excluding the last timestep) were copied
-        current_results_path = os.path.join(
-            str(setup_folder_structure),
-            "results",
-            modelrun,
-            model
-        )
-
-        warm_start_results = os.listdir(current_results_path)
-
-        assert 'output_electricity_demand_timestep_2020' + \
-            '_regions_lad_regions_intervals_annual.csv' in warm_start_results
-        assert 'output_electricity_demand_timestep_2025' + \
-            '_regions_lad_regions_intervals_annual.csv' in warm_start_results
-        assert 'output_electricity_demand_timestep_2030' + \
-            '_regions_lad_regions_intervals_annual.csv' not in warm_start_results
-
-    def test_prepare_warm_start_other_local_storage(self, setup_folder_structure,
-                                                    project_config):
-        """ Confirm that the warm start does not work when previous
-        results were saved using a different local storage type
-        """
-
-        modelrun = 'energy_transport_baseline'
-        model = 'energy_demand'
-
-        # Setup
-        basefolder = setup_folder_structure
-        current_interface = DatafileInterface(str(basefolder), 'local_binary')
-
-        # Create results for a 'previous' modelrun
-        previous_results_path = os.path.join(
-            str(setup_folder_structure),
-            "results",
-            modelrun,
-            model
-        )
-        os.makedirs(previous_results_path, exist_ok=True)
-
-        path = os.path.join(
-            previous_results_path,
-            "output_electricity_demand_timestep_2020_regions_lad_intervals_annual.csv")
-        with open(path, 'w') as fh:
-            fh.write("region,interval,value\noxford,1,4.0\n")
-
-        path = os.path.join(
-            previous_results_path,
-            "output_electricity_demand_timestep_2025_regions_lad_intervals_annual.csv")
-        with open(path, 'w') as fh:
-            fh.write("region,interval,value\noxford,1,6.0\n")
-
-        path = os.path.join(
-            previous_results_path,
-            "output_electricity_demand_timestep_2030_regions_lad_intervals_annual.csv")
-        with open(path, 'w') as fh:
-            fh.write("region,interval,value\noxford,1,8.0\n")
-
-        # Prepare warm start
-        current_timestep = current_interface.prepare_warm_start(modelrun)
-
-        # Confirm that the function reports the correct timestep where the model
-        # should continue
-        assert current_timestep is None
-
-    def test_prepare_warm_start_no_previous_results(self, setup_folder_structure,
-                                                    project_config):
-        """ Confirm that the warm start does not work when no previous
-        results were saved
-        """
-
-        modelrun = 'energy_transport_baseline'
-        model = 'energy_demand'
-
-        # Setup
-        basefolder = setup_folder_structure
-        current_interface = DatafileInterface(str(basefolder), 'local_binary')
-
-        # Create results for a 'previous' modelrun
-        previous_results_path = os.path.join(
-            str(setup_folder_structure),
-            "results",
-            modelrun,
-            model
-        )
-        os.makedirs(previous_results_path, exist_ok=True)
-
-        # Prepare warm start
-        current_timestep = current_interface.prepare_warm_start(modelrun)
-
-        # Confirm that the function reports the correct timestep where the model
-        # should continue
-        assert current_timestep is None
-
-        # Confirm that no results were copied
-        current_results_path = os.path.join(
-            str(setup_folder_structure),
-            "results",
-            modelrun,
-            model
-        )
-        os.makedirs(current_results_path, exist_ok=True)
-        assert len(os.listdir(current_results_path)) == 0
-
-    def test_prepare_warm_start_no_previous_modelrun(self, setup_folder_structure,
-                                                     project_config):
-        """ Confirm that the warm start does not work when no previous
-        modelrun occured
-        """
-
-        modelrun = 'energy_transport_baseline'
-        model = 'energy_demand'
-
-        # Setup
-        basefolder = setup_folder_structure
-        current_interface = DatafileInterface(str(basefolder), 'local_binary')
-
-        # Prepare warm start
-        current_timestep = current_interface.prepare_warm_start(modelrun)
-
-        # Confirm that the function reports the correct timestep where the model
-        # should continue
-        assert current_timestep is None
-
-        # Confirm that no results were copied
-        current_results_path = os.path.join(
-            str(setup_folder_structure),
-            "results",
-            modelrun,
-            model
-        )
-        os.makedirs(current_results_path, exist_ok=True)
-        assert len(os.listdir(current_results_path)) == 0
-
-
-def replace_e(obj, path):
-    if obj == 'e':
-        return 'XXX'
-    else:
-        return obj
-
-
-class TestCoefficients:
-
-    def test_write(self, get_handler):
-        data = np.eye(100)
-        handler = get_handler
-        handler.write_coefficients('from_set_name', 'to_set_name', data)
-
-        expected_file = os.path.join(handler.base_folder, 'data',
-                                     'coefficients',
-                                     'from_set_name_to_set_name.dat')
-
-        assert os.path.exists(expected_file)
-
-    def test_read(self, get_handler):
-
-        data = np.eye(1000)
-        handler = get_handler
-        handler.write_coefficients('from_set_name', 'to_set_name', data)
-
-        actual = handler.read_coefficients('from_set_name', 'to_set_name')
-        expected = np.eye(1000)
-
-        np.testing.assert_equal(actual, expected)
-
-    def test_read_raises(self, get_handler):
-
-        handler = get_handler
-
-        actual = handler.read_coefficients('doesnotexist', 'to_set_name')
-
-        assert actual is None
-=======
-        assert msg in str(ex)
->>>>>>> 955fee8b
+        assert msg in str(ex)