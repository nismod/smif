--- conflicted
+++ resolved
@@ -6,17 +6,13 @@
 import numpy as np
 import numpy.testing
 from pytest import fixture, raises
-
 from smif.data_layer import Store
 from smif.data_layer.data_array import DataArray
 from smif.data_layer.memory_interface import (MemoryConfigStore,
                                               MemoryDataStore,
                                               MemoryMetadataStore)
-<<<<<<< HEAD
+from smif.exception import SmifDataNotFoundError
 from smif.metadata import Spec
-=======
-from smif.exception import SmifDataNotFoundError
->>>>>>> e25951df
 
 
 @fixture
@@ -323,7 +319,6 @@
         store.write_results(sample_results, 'test_model_run', 'model_name', timestep)
         assert store.prepare_warm_start('test_model_run') == timestep
 
-<<<<<<< HEAD
     def test_canonical_available_results(self, store, sample_results):
 
         store.write_results(sample_results, 'model_run_name', 'model_name', 2010, 0)
@@ -397,7 +392,7 @@
         # outputs, and results with valid spec, etc. Some of this functionality exists in
         # fixtures provided in `conftest.py`.
         pass
-=======
+
 
 class TestWrongRaises:
 
@@ -451,5 +446,4 @@
                 sos_model_name, 'bla', variant_name, param_name)
 
         expected = "Narrative name 'bla' does not exist in sos_model 'energy'"
-        assert expected in str(ex)
->>>>>>> e25951df
+        assert expected in str(ex)