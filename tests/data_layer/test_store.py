--- conflicted
+++ resolved
@@ -7,10 +7,7 @@
 import numpy as np
 import numpy.testing
 from pytest import fixture, raises
-<<<<<<< HEAD
-=======
-
->>>>>>> 40d31935
+
 from smif.data_layer import Store
 from smif.data_layer.data_array import DataArray
 from smif.data_layer.memory_interface import (MemoryConfigStore,
@@ -507,10 +504,7 @@
         store.write_results(fake_data, model_run['name'], 'energy_demand', 2015, 0)
         missing_results.remove((2015, 0, 'energy_demand', 'gas_demand'))
 
-<<<<<<< HEAD
         assert (store.canonical_missing_results(model_run['name']) == missing_results)
-=======
-        assert(store.canonical_missing_results(model_run['name']) == missing_results)
 
     def test_get_results(self):
         # This is difficult to test without fixtures defining an entire canonical project.
@@ -574,5 +568,4 @@
                 sos_model_name, 'bla', variant_name, param_name)
 
         expected = "Narrative name 'bla' does not exist in sos_model 'energy'"
-        assert expected in str(ex)
->>>>>>> 40d31935
+        assert expected in str(ex)