"""Test HTTP API application
"""
import datetime
import json
import os
from unittest.mock import Mock

import pytest
import smif
from flask import current_app
from smif.data_layer.store import Store
from smif.exception import SmifDataNotFoundError
from smif.http_api import create_app


@pytest.fixture
def mock_scheduler():

    def get_status(arg):
        if arg == 'model_never_started':
            return {
                'status': 'unstarted'
            }
        elif arg == 'model_started_and_running':
            return {
                'status': 'running',
            }
        elif arg == 'model_started_and_done':
            return {
                'status': 'done',
            }
        elif arg in ('unique_model_run_name'):
            return {
                'status': 'running',
            }

    attrs = {
        'get_status.side_effect': get_status
    }
    return Mock(**attrs)


@pytest.fixture
def mock_data_interface(model_run, get_sos_model, get_sector_model,
                        get_scenario, get_narrative, get_dimension):

    def read_model_run(arg):
        _check_exist('model_run', arg)
        return model_run

    def read_sos_model(arg):
        _check_exist('sos_model', arg)
        return get_sos_model

    def read_model(arg, skip_coords=False):
        _check_exist('sector_model', arg)
        return get_sector_model

    def read_scenario(arg, skip_coords=False):
        _check_exist('scenario', arg)
        return get_scenario

<<<<<<< HEAD
    def read_dimension(arg):
=======
    def read_narrative(arg):
        _check_exist('narrative', arg)
        return get_narrative

    def read_dimension(arg, skip_coords=False):
>>>>>>> 8694ed1a
        _check_exist('dimension', arg)
        return get_dimension

    def _check_exist(config, name):
        if name == 'does_not_exist':
            raise SmifDataNotFoundError("%s '%s' not found" % (config, name))

    attrs = {
        'read_model_runs.side_effect': [[model_run]],
        'read_model_run.side_effect':  read_model_run,
        'read_sos_models.side_effect': [[get_sos_model]],
        'read_sos_model.side_effect':  read_sos_model,
        'read_models.side_effect': [[get_sector_model]],
        'read_model.side_effect':  read_model,
        'read_scenarios.side_effect': [[get_scenario]],
        'read_scenario.side_effect':  read_scenario,
        'read_dimensions.side_effect': [[get_dimension]],
        'read_dimension.side_effect':  read_dimension
    }
    return Mock(spec=Store, **attrs)


@pytest.fixture
def app(request, mock_scheduler, mock_data_interface):

    """Return an app
    """
    test_app = create_app(
        static_folder=os.path.join(os.path.dirname(__file__), '..', 'fixtures', 'http'),
        template_folder=os.path.join(os.path.dirname(__file__), '..', 'fixtures', 'http'),
        data_interface=mock_data_interface,
        scheduler=mock_scheduler
    )

    with test_app.app_context():
        yield test_app


@pytest.fixture
def client(request, app):
    """Return an API client
    """
    test_client = app.test_client()

    def teardown():
        pass

    request.addfinalizer(teardown)
    return test_client


def parse_json(response):
    """Parse response data
    """
    return json.loads(response.data.decode('utf-8'))


def serialise_json(data):
    return json.dumps(data, default=timestamp_serialiser)


def timestamp_serialiser(obj):
    """Serialist datetime
    """
    if isinstance(obj, datetime.datetime):
        return obj.isoformat()


def test_hello(client):
    """Start with a welcome message
    """
    response = client.get('/')
    assert "Welcome to smif" in str(response.data)


def test_get_smif(client):
    """GET smif details
    """
    response = client.get('/api/v1/smif/')
    data = parse_json(response)
    assert data['data']['version'] == smif.__version__


def test_get_smif_version(client):
    """GET smif version
    """
    response = client.get('/api/v1/smif/version')
    data = parse_json(response)
    assert data['data'] == smif.__version__


def test_model_runs(client, model_run):
    """GET all model runs
    """
    response = client.get('/api/v1/model_runs/')
    assert current_app.config.data_interface.read_model_runs.call_count == 1

    assert response.status_code == 200
    data = parse_json(response)
    assert data['data'] == [model_run]


def test_model_runs_filtered_running(client, model_run):
    """GET all model runs
    """
    response = client.get('/api/v1/model_runs/?status=running')

    assert response.status_code == 200
    data = parse_json(response)
    assert data['data'] == [model_run]


def test_model_run(client, model_run):
    """GET single model run
    """
    name = model_run['name']
    response = client.get('/api/v1/model_runs/{}'.format(name))
    current_app.config.data_interface.read_model_run.assert_called_with(name)

    assert response.status_code == 200
    data = parse_json(response)
    assert data['data'] == model_run


def test_model_run_missing(client):
    """GET missing system-of-systems model run
    """
    response = client.get('/api/v1/model_runs/does_not_exist')
    data = parse_json(response)
    assert data['error']['SmifDataNotFoundError'] == ["model_run 'does_not_exist' not found"]


def test_post_model_run(client, model_run):
    """POST model run
    """
    name = 'test_post_model_run'
    model_run['name'] = name
    send = serialise_json(model_run)
    response = client.post(
        '/api/v1/model_runs/',
        data=send,
        content_type='application/json')
    current_app.config.data_interface.write_model_run.assert_called_with(model_run)

    data = parse_json(response)
    assert response.status_code == 201
    assert data['message'] == 'success'


def test_put_model_run(client, model_run):
    """PUT model run
    """
    send = serialise_json(model_run)
    response = client.put(
        '/api/v1/model_runs/' + model_run['name'],
        data=send,
        content_type='application/json')
    current_app.config.data_interface.update_model_run.assert_called_with(
        model_run['name'], model_run)

    assert response.status_code == 200


def test_delete_model_run(client, model_run):
    """DELETE model_run
    """
    send = serialise_json(model_run)
    response = client.delete(
        '/api/v1/model_runs/' + model_run['name'],
        data=send,
        content_type='application/json')
    current_app.config.data_interface.delete_model_run.assert_called_with(model_run['name'])

    assert response.status_code == 200


def test_start_model_run(client):
    """POST model run START
    """
    # Start a model_run
    send = serialise_json({
            'args': {
                'verbosity': 0,
                'warm_start': False,
                'output_format': 'local_csv'
            }})
    response = client.post(
        '/api/v1/model_runs/20170918_energy_water/start',
        data=send,
        content_type='application/json')

    call = (current_app.config.scheduler.add.call_args)
    assert call[0][0] == '20170918_energy_water'
    assert call[0][1]['verbosity'] == 0
    assert call[0][1]['warm_start'] is False
    assert call[0][1]['output_format'] == 'local_csv'

    data = parse_json(response)
    assert response.status_code == 201
    assert data['message'] == 'success'


def test_kill_model_run(client):
    """POST model run START
    """
    # Kill a model_run
    response = client.post(
        '/api/v1/model_runs/20170918_energy_water/kill',
        data={},
        content_type='application/json')
    data = parse_json(response)
    assert response.status_code == 201
    assert data['message'] == 'success'

    current_app.config.scheduler.kill.assert_called_with('20170918_energy_water')


def test_get_modelrun_status_modelrun_never_started(client):
    """GET model run STATUS
    """
    # Check if the modelrun is running
    response = client.get(
        '/api/v1/model_runs/model_never_started/status'
    )
    data = parse_json(response)
    assert response.status_code == 200
    assert data['data']['status'] == 'unstarted'


def test_get_modelrun_status_modelrun_running(client):
    """GET model run STATUS
    """
    # Check if the modelrun is running
    response = client.get(
        '/api/v1/model_runs/model_started_and_running/status'
    )
    data = parse_json(response)
    assert response.status_code == 200
    assert data['data']['status'] == 'running'


def test_get_modelrun_status_modelrun_done(client):
    """GET model run STATUS
    """
    # Check if the modelrun was successful
    response = client.get(
        '/api/v1/model_runs/model_started_and_done/status'
    )
    data = parse_json(response)
    assert response.status_code == 200
    assert data['data']['status'] == 'done'


def test_get_sos_models(client, get_sos_model):
    """GET all system-of-systems models
    """
    response = client.get('/api/v1/sos_models/')
    assert current_app.config.data_interface.read_sos_models.called == 1

    assert response.status_code == 200
    data = parse_json(response)
    assert data['data'] == [get_sos_model]


def test_get_sos_model(client, get_sos_model):
    """GET single system-of-systems model
    """
    name = get_sos_model['name']
    response = client.get('/api/v1/sos_models/{}'.format(name))
    current_app.config.data_interface.read_sos_model.assert_called_with(name)

    assert response.status_code == 200
    data = parse_json(response)
    assert data['data'] == get_sos_model


def test_get_sos_model_missing(client):
    """GET missing system-of-systems model
    """
    response = client.get('/api/v1/sos_models/does_not_exist')
    data = parse_json(response)
    assert data['error']['SmifDataNotFoundError'] == ["sos_model 'does_not_exist' not found"]


def test_post_sos_model(client, get_sos_model):
    """POST system-of-systems model
    """
    name = 'test_post_sos_model'
    get_sos_model['name'] = name
    send = serialise_json(get_sos_model)
    response = client.post(
        '/api/v1/sos_models/',
        data=send,
        content_type='application/json')
    assert current_app.config.data_interface.write_sos_model.called == 1

    data = parse_json(response)
    assert response.status_code == 201
    assert data['message'] == 'success'


def test_put_sos_model(client, get_sos_model):
    """PUT sos_model
    """
    send = serialise_json(get_sos_model)
    response = client.put(
        '/api/v1/sos_models/' + get_sos_model['name'],
        data=send,
        content_type='application/json')
    current_app.config.data_interface.update_sos_model.assert_called_with(
        get_sos_model['name'], get_sos_model)

    assert response.status_code == 200


def test_delete_sos_model(client, get_sos_model):
    """DELETE sos_model
    """
    send = serialise_json(get_sos_model)
    response = client.delete(
        '/api/v1/sos_models/' + get_sos_model['name'],
        data=send,
        content_type='application/json')
    current_app.config.data_interface.delete_sos_model.assert_called_with(
        get_sos_model['name'])

    assert response.status_code == 200


def test_get_sector_models(client, get_sector_model):
    """GET all model runs
    """
    response = client.get('/api/v1/sector_models/')
    assert current_app.config.data_interface.read_models.called == 1

    assert response.status_code == 200
    data = parse_json(response)
    assert data['data'] == [get_sector_model]


def test_get_sector_model(client, get_sector_model):
    """GET single model run
    """
    name = get_sector_model['name']
    response = client.get('/api/v1/sector_models/{}'.format(name))
    current_app.config.data_interface.read_model.assert_called_with(
        name, skip_coords=True)

    data = parse_json(response)
    assert data['data'] == get_sector_model


def test_get_sector_model_missing(client):
    """GET missing model run
    """
    response = client.get('/api/v1/sector_models/does_not_exist')
    data = parse_json(response)
    assert data['error']['SmifDataNotFoundError'] == \
        ["sector_model 'does_not_exist' not found"]


def test_post_sector_model(client, get_sector_model):
    """POST sector model
    """
    name = 'test_post_sector_model'
    get_sector_model['name'] = name
    send = serialise_json(get_sector_model)
    response = client.post(
        '/api/v1/sector_models/',
        data=send,
        content_type='application/json')
    current_app.config.data_interface.write_model.assert_called_with(get_sector_model)

    data = parse_json(response)
    assert response.status_code == 201
    assert data['message'] == 'success'


def test_put_sector_model(client, get_sector_model):
    """PUT sector_model
    """
    send = serialise_json(get_sector_model)
    response = client.put(
        '/api/v1/sector_models/' + get_sector_model['name'],
        data=send,
        content_type='application/json')
    current_app.config.data_interface.update_model.assert_called_with(
        get_sector_model['name'], get_sector_model)

    assert response.status_code == 200


def test_delete_sector_model(client, get_sector_model):
    """DELETE sector_model
    """
    send = serialise_json(get_sector_model)
    response = client.delete(
        '/api/v1/sector_models/' + get_sector_model['name'],
        data=send,
        content_type='application/json')
    current_app.config.data_interface.delete_model.assert_called_with(
        get_sector_model['name'])

    assert response.status_code == 200


def test_get_scenarios(client, get_scenario):
    """GET all scenarios
    """
    response = client.get('/api/v1/scenarios/')
    assert current_app.config.data_interface.read_scenarios.called == 1

    assert response.status_code == 200
    data = parse_json(response)
    assert data['data'] == [get_scenario]


def test_get_scenario(client, get_scenario):
    """GET single system-of-systems model
    """
    name = get_scenario['name']
    response = client.get('/api/v1/scenarios/{}'.format(name))
    current_app.config.data_interface.read_scenario.assert_called_with(name, skip_coords=True)

    assert response.status_code == 200
    data = parse_json(response)
    assert data['data'] == get_scenario


def test_get_scenario_missing(client):
    """GET missing system-of-systems model
    """
    response = client.get('/api/v1/scenarios/does_not_exist')
    data = parse_json(response)
    assert data['error']['SmifDataNotFoundError'] == ["scenario 'does_not_exist' not found"]


def test_post_scenario(client, get_scenario):
    """POST system-of-systems model
    """
    name = 'test_post_scenario'
    get_scenario['name'] = name
    send = serialise_json(get_scenario)
    response = client.post(
        '/api/v1/scenarios/',
        data=send,
        content_type='application/json')
    current_app.config.data_interface.write_scenario.assert_called_with(get_scenario)

    data = parse_json(response)
    assert response.status_code == 201
    assert data['message'] == 'success'


def test_delete_scenario(client, get_scenario):
    """DELETE scenario
    """
    send = serialise_json(get_scenario)
    response = client.delete(
        '/api/v1/scenarios/' + get_scenario['name'],
        data=send,
        content_type='application/json')
    current_app.config.data_interface.delete_scenario.assert_called_with(get_scenario['name'])

    assert response.status_code == 200


def test_put_scenario(client, get_scenario):
    """PUT scenario
    """
    send = serialise_json(get_scenario)
    response = client.put(
        '/api/v1/scenarios/' + get_scenario['name'],
        data=send,
        content_type='application/json')
    current_app.config.data_interface.update_scenario.assert_called_with(
        get_scenario['name'], get_scenario)

    assert response.status_code == 200


def test_get_dimensions(client, get_dimension):
    """GET all dimensions
    """
    response = client.get('/api/v1/dimensions/')
    assert current_app.config.data_interface.read_dimensions.called == 1

    assert response.status_code == 200
    data = parse_json(response)
    assert data['data'] == [get_dimension]


def test_get_dimension(client, get_dimension):
    """GET single system-of-systems model
    """
    name = get_dimension['name']
    response = client.get('/api/v1/dimensions/{}'.format(name))
    current_app.config.data_interface.read_dimension.assert_called_with(name, skip_coords=True)

    assert response.status_code == 200
    data = parse_json(response)
    assert data['data'] == get_dimension


def test_get_dimension_missing(client):
    """GET missing system-of-systems model
    """
    response = client.get('/api/v1/dimensions/does_not_exist')
    data = parse_json(response)
    assert data['error']['SmifDataNotFoundError'] == ["dimension 'does_not_exist' not found"]


def test_post_dimension(client, get_dimension):
    """POST system-of-systems model
    """
    name = 'test_post_dimension'
    get_dimension['name'] = name
    send = serialise_json(get_dimension)
    response = client.post(
        '/api/v1/dimensions/',
        data=send,
        content_type='application/json')
    current_app.config.data_interface.write_dimension.assert_called_with(
        get_dimension)

    data = parse_json(response)
    assert response.status_code == 201
    assert data['message'] == 'success'


def test_put_dimension(client, get_dimension):
    """PUT dimension
    """
    send = serialise_json(get_dimension)
    response = client.put(
        '/api/v1/dimensions/' + get_dimension['name'],
        data=send,
        content_type='application/json')
    current_app.config.data_interface.update_dimension.assert_called_with(
        get_dimension['name'], get_dimension)

    assert response.status_code == 200


def test_delete_dimension(client, get_dimension):
    """DELETE dimension
    """
    send = serialise_json(get_dimension)
    response = client.delete(
        '/api/v1/dimensions/' + get_dimension['name'],
        data=send,
        content_type='application/json')
    current_app.config.data_interface.delete_dimension.assert_called_with(
        get_dimension['name'])

    assert response.status_code == 200<|MERGE_RESOLUTION|>--- conflicted
+++ resolved
@@ -60,15 +60,7 @@
         _check_exist('scenario', arg)
         return get_scenario
 
-<<<<<<< HEAD
-    def read_dimension(arg):
-=======
-    def read_narrative(arg):
-        _check_exist('narrative', arg)
-        return get_narrative
-
     def read_dimension(arg, skip_coords=False):
->>>>>>> 8694ed1a
         _check_exist('dimension', arg)
         return get_dimension
 
